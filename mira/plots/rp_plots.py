'''import matplotlib.pyplot as plt
import numpy as np
from lisa.core.genome_tools import Region
import tqdm

def _plot_rp_model_tails(ax, start_pos, left_decay, right_decay, color = 'lightgrey', linecolor = 'black',
        linewidth = 1, alpha = 0.25, bin_size = 50):

    

    ax.fill_between(x, y, y2 = 0, color = color, alpha = alpha)
    ax.plot(x, y, color = linecolor, linewidth = linewidth)
    
    

def _plot_rp_models(ax, color = 'lightgrey', linecolor = 'black', 
        linewidth = 1, alpha = 0.25, bin_size = 50, *, 
        interval_chrom, interval_start, interval_end, rp_models, 
        gene_id, chrom, start, end, strand):
    

    TSS_data = {
        gene : tuple(data)
        for gene, data in zip(gene_id, zip(chrom, start, end, strand))
    }
    
    interval = Region(interval_chrom, interval_start, interval_end)
                      
    for model in tqdm.tqdm(rp_models.models, desc = 'Intersecting RP models with interval'):
        if model.gene in TSS_data.keys():
            
            gene_chrom, gene_start, gene_end, gene_strand = TSS_data[model.gene]
            rp_params = model.get_normalized_params()
            
            upstream, downstream = 1e3 * rp_params['distance']

            left, right, start_pos = upstream, downstream, gene_start
            if gene_strand == '-':
                left, right, start_pos = downstream, upstream, gene_end

            
            gene_bounds = Region(gene_chrom, start_pos - 10*left - 1500, start_pos + 10*right + 1500)
            
            if gene_bounds.overlaps(interval):
                _plot_rp_model_tails(ax, start_pos, left, right, 
<<<<<<< HEAD
                    color = color, alpha = alpha, linecolor = linecolor, linewidth = linewidth)'''
=======
                    color = color, alpha = alpha, linecolor = linecolor, linewidth = linewidth, 
                    bin_size = bin_size)
>>>>>>> dfcfd50a
<|MERGE_RESOLUTION|>--- conflicted
+++ resolved
@@ -1,4 +1,4 @@
-'''import matplotlib.pyplot as plt
+import matplotlib.pyplot as plt
 import numpy as np
 from lisa.core.genome_tools import Region
 import tqdm
@@ -43,9 +43,5 @@
             
             if gene_bounds.overlaps(interval):
                 _plot_rp_model_tails(ax, start_pos, left, right, 
-<<<<<<< HEAD
-                    color = color, alpha = alpha, linecolor = linecolor, linewidth = linewidth)'''
-=======
                     color = color, alpha = alpha, linecolor = linecolor, linewidth = linewidth, 
-                    bin_size = bin_size)
->>>>>>> dfcfd50a
+                    bin_size = bin_size)
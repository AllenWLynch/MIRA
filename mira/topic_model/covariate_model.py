

from mira.topic_model.base import BaseModel, EarlyStopping, ModelParamError, TraceMeanFieldLatentKL
from mira.topic_model.expression_model import ExpressionModel
import pyro.distributions as dist
import torch
import torch.nn as nn
import torch.nn.functional as F
from torch.optim import AdamW, Adam
from pyro.infer import SVI, TraceMeanField_ELBO
from tqdm.notebook import tqdm, trange
import numpy as np
import logging
from math import ceil
import mira.adata_interface.core as adi
import mira.adata_interface.topic_model as tmi
logger = logging.getLogger(__name__)
from mira.topic_model.mine import WassersteinDualRobust
from pyro import poutine
from functools import partial
import matplotlib.pyplot as plt


class CovariateModel(BaseModel):

    def __init__(self, endogenous_key = None,
            exogenous_key = None,
            counts_layer = None,
            covariates_keys = None,
            extra_features_keys = None,
            num_topics = 16,
            hidden = 128,
            num_layers = 3,
            num_epochs = 40,
            decoder_dropout = 0.1,
            encoder_dropout = 0.001,
            use_cuda = True,
            seed = 0,
            min_learning_rate = 1e-6,
            max_learning_rate = 1e-1,
            beta = 0.95,
            batch_size = 64,
            initial_pseudocounts = 50,
            nb_parameterize_logspace = True,
            embedding_size = None,
            kl_strategy = 'cyclic',
            reconstruction_weight = 1.,
            dataset_loader_workers = 0,
            dependence_lr = 1e-4,
            dependence_beta = 1.,
            dependence_hidden = 64,
            dependence_model = WassersteinDualRobust,
            weight_decay = 0.0015,
            min_momentum = 0.85,
            max_momentum = 0.95,
            embedding_dropout = 0.05,
<<<<<<< HEAD
            covariates_hidden = 64,
            covariates_dropout = 0.1,
            marg_estimation_size = 512,
=======
            covariates_hidden = 32,
            covariates_dropout = 0.025,
            mask_dropout = 0.05,
            marginal_estimation_size = 256,
>>>>>>> 4239c8bb
            ):
        super().__init__()

        self.endogenous_key = endogenous_key
        self.exogenous_key = exogenous_key
        self.counts_layer = counts_layer
        self.covariates_keys = covariates_keys
        self.extra_features_keys = extra_features_keys
        self.num_topics = num_topics
        self.hidden = hidden
        self.num_layers = num_layers
        self.num_epochs = num_epochs
        self.decoder_dropout = decoder_dropout
        self.encoder_dropout = encoder_dropout
        self.use_cuda = use_cuda
        self.seed = seed
        self.min_learning_rate = min_learning_rate
        self.max_learning_rate = max_learning_rate
        self.beta = beta
        self.batch_size = batch_size
        self.initial_pseudocounts = initial_pseudocounts
        self.nb_parameterize_logspace = nb_parameterize_logspace
        self.embedding_size = embedding_size
        self.kl_strategy = kl_strategy
        self.reconstruction_weight = reconstruction_weight
        self.dataset_loader_workers = dataset_loader_workers
        self.dependence_model = dependence_model
        self.dependence_lr = dependence_lr
        self.dependence_beta = dependence_beta
        self.dependence_hidden = dependence_hidden
        self.weight_decay = weight_decay
        self.min_momentum = min_momentum
        self.max_momentum = max_momentum
        self.embedding_dropout = embedding_dropout
        self.covariates_hidden = covariates_hidden
        self.covariates_dropout = covariates_dropout
<<<<<<< HEAD
        self.marg_estimation_size = marg_estimation_size
=======
        self.mask_dropout = mask_dropout
        self.marginal_estimation_size = marginal_estimation_size

>>>>>>> 4239c8bb

    def _get_weights(self, on_gpu = True, inference_mode = False):
        super()._get_weights(on_gpu=on_gpu, inference_mode=inference_mode)

        self.dependence_network = self.dependence_model(
            self.dependence_model.get_statistics_network(
                2*self.num_exog_features, 
                self.dependence_hidden
<<<<<<< HEAD
            ), marg_estimation_size = self.marg_estimation_size,
=======
            ),
            self.marginal_estimation_size
>>>>>>> 4239c8bb
        ).to(self.device)

    def _recommend_num_layers(self, n_samples):
        return 3

    def _recommend_dependence_beta(self, n_samples):
        if isinstance(self, ExpressionModel):
            return 1.
        else:
            return 4.

    def recommend_parameters(self, n_samples, n_features, finetune = False):
        parameters = super().recommend_parameters(n_samples, n_features, finetune = finetune)
        parameters['dependence_beta'] = self._recommend_dependence_beta(n_samples)
        return parameters


    @adi.wraps_modelfunc(tmi.fetch_features, adi.return_output,
        fill_kwargs=['dataset'])
    def get_dependence_loss(self, batch_size = 512, bar = False,*,dataset):
        return self._get_dependence_loss(batch_size=batch_size,
            dataset=dataset, bar = bar)

    
    def _scaled_dependence_loss(self, model, guide, **batch):

        return -self.dependence_network(
            self.decoder.biological_signal.detach(),
            self.decoder.covariate_signal.detach(),
        ).item() * self.dependence_beta * self.decoder.biological_signal.detach().shape[0]


    def _get_dependence_loss(self, batch_size = 512, bar =False,*, dataset):

        return self._evaluate_vae_loss(
                self.model, [TraceMeanField_ELBO().loss, self._scaled_dependence_loss],
                dataset=dataset, batch_size = batch_size, bar = bar
            )[-1]


    def get_loss_fn(self):
        return TraceMeanField_ELBO().differentiable_loss


    def _distortion_rate_loss(self, batch_size = 512, bar = False, 
            _beta_weight = 1.,*,dataset):
        
        self.eval()
        vae_loss, rate, dependence_loss = self._evaluate_vae_loss(
                self.model, [TraceMeanField_ELBO().loss, TraceMeanFieldLatentKL().loss, self._scaled_dependence_loss],
                dataset=dataset, batch_size = batch_size,
                bar = bar,
            )

        distortion = vae_loss - rate
        rate += dependence_loss
        vae_loss+= dependence_loss

        return distortion, rate * _beta_weight, {'disentanglement_loss' : dependence_loss } #loss_vae/self.num_exog_features


    def model_step(self, batch, opt, parameters, last_batch_z = None,
        anneal_factor = 1, batch_size_adjustment = 1., disentanglement_coef = 1.):

        opt.zero_grad()

        bioloss = self.get_loss_fn()(self.model, self.guide, **batch,
            anneal_factor = anneal_factor, batch_size_adjustment = batch_size_adjustment)

        disentangle_multiplier = torch.tensor(
                    disentanglement_coef * batch_size_adjustment * self.batch_size, 
                    requires_grad = False
                )

        dependence_loss = disentangle_multiplier * -self.dependence_network(
            self.decoder.biological_signal,
            self.decoder.covariate_signal,
        )

        loss = bioloss + dependence_loss

        loss.backward()
        
        opt.step()

        return loss.item(), bioloss, dependence_loss


    def dependence_step(self, batch, opt, parameters,
        last_batch_z = None):

        opt.zero_grad()
        loss = self.dependence_network(
            self.decoder.biological_signal.detach(),
            self.decoder.covariate_signal.detach(),
        )
        loss.backward()
        
        opt.step()

        return -loss.item()
    
    
    def _get_1cycle_scheduler(self, optimizer, n_batches_per_epoch):

        return torch.optim.lr_scheduler.OneCycleLR(optimizer, self.max_learning_rate, 
            epochs=self.num_epochs, steps_per_epoch=n_batches_per_epoch, 
            anneal_strategy='cos', cycle_momentum=True, 
            base_momentum = self.min_momentum,
            max_momentum = self.max_momentum,
            div_factor= self.max_learning_rate/self.min_learning_rate, 
            three_phase=False)


    def _step(self, batch, 
            model_optimizer, dependence_optimizer, #objective_optimizer,
            model_parameters, dependence_parameters, # objective_parameters,
            anneal_factor = 1., batch_size_adjustment = 1.,
            disentanglement_coef = 1.):

        total_loss, bioloss, dependence_loss = self.model_step(batch, model_optimizer, model_parameters,
                anneal_factor = anneal_factor, batch_size_adjustment=batch_size_adjustment,
                disentanglement_coef = disentanglement_coef)

        ave_MI = self.dependence_step(batch, dependence_optimizer, dependence_parameters)

        return {
            'total_loss' : total_loss,
            'ELBO_loss' : bioloss,
            'disentanglement_loss' : dependence_loss,
            'anneal_factor' : anneal_factor,
            'average_MI' : ave_MI,
            'disentanglement_coef' : disentanglement_coef,
        }


    def get_model_parameters(self, data_loader):

        batch = next(iter(self.transform_batch([next(iter(data_loader))], bar=False)))

        with poutine.trace(param_only=True) as param_capture:
            self.get_loss_fn()(self.model, self.guide, **batch)
            params = {site["value"].unconstrained() for site in param_capture.trace.nodes.values()}

        return params, self.dependence_network.parameters()


    @adi.wraps_modelfunc(fetch = tmi.fit, 
        fill_kwargs=['features','highly_variable','dataset'],
        requires_adata = False)
    def get_learning_rate_bounds(self, num_epochs = 3, eval_every = 3, 
        lower_bound_lr = 1e-6, upper_bound_lr = 1,*,
        features, highly_variable, dataset):
        
        self._instantiate_model(
            features = features, highly_variable = highly_variable
        )

        data_loader = dataset.get_dataloader(self, 
            training=True, batch_size=self.batch_size)

        self._get_dataset_statistics(dataset)

        n_batches = len(data_loader)
        eval_steps = ceil((n_batches * num_epochs)/eval_every)

        learning_rates = np.exp(
                np.linspace(np.log(lower_bound_lr), 
                np.log(upper_bound_lr), 
                eval_steps+1)
            )

        def lr_function(e):
            return learning_rates[e]/learning_rates[0]

        parameters = self.get_model_parameters(data_loader)

        model_optimizer = AdamW(parameters[0], lr = learning_rates[0], 
            betas = (0.90, 0.999), weight_decay = self.weight_decay)

        scheduler = torch.optim.lr_scheduler.LambdaLR(model_optimizer, lr_function)

        dependence_optimizer = Adam(parameters[1], lr = self.dependence_lr)
        
        optimizers = (model_optimizer, dependence_optimizer)
        batches_complete, step_loss = 0,0
        learning_rate_losses = []

        try:

            t = trange(eval_steps-2, desc = 'Learning rate range test', leave = True)
            _t = iter(t)

            for epoch in range(num_epochs + 1):

                self.train()
                for batch in self.transform_batch(data_loader, bar = False):

                    try:
                        metrics = self._step(batch, *optimizers, *parameters,
                                anneal_factor = 1/self.reconstruction_weight, 
                                batch_size_adjustment = self._get_loss_adjustment(batch),
                                disentanglement_coef = self.dependence_beta)
                    except ValueError:
                        raise ModelParamError()
                        
                    step_loss += metrics['ELBO_loss'].item()

                    batches_complete+=1
                    
                    if batches_complete % eval_every == 0 and batches_complete > 0:
                        scheduler.step()
                        learning_rate_losses.append(
                            step_loss/(eval_every * self.batch_size * self.num_exog_features)
                        )

                        step_loss = 0.
                        try:
                            next(_t)
                        except StopIteration:
                            break

        except ModelParamError as err:
            pass
            
        self.gradient_lr = np.array(learning_rates[:len(learning_rate_losses)])
        self.gradient_loss = np.array(learning_rate_losses)

        return self.trim_learning_rate_bounds()


    def _fit(self, writer = None, training_bar = True, reinit = True, log_every = 10,*,
            dataset, features, highly_variable):
        
        if reinit:
            self._instantiate_model(
                features = features, highly_variable = highly_variable, 
            )

        self._get_dataset_statistics(dataset)

        early_stopper = EarlyStopping(tolerance=3, patience=1e-4, convergence_check=False)

        data_loader = dataset.get_dataloader(self, 
            training=True, batch_size=self.batch_size)

        n_batches = len(data_loader)
        n_observations = len(dataset)

        parameters = self.get_model_parameters(data_loader)

        model_optimizer = AdamW(parameters[0], lr = self.min_learning_rate, 
            betas = (self.beta, 0.999), weight_decay = self.weight_decay)
        scheduler = self._get_1cycle_scheduler(model_optimizer, n_batches)

        dependence_optimizer = Adam(parameters[1], lr = self.dependence_lr)

        optimizers = (model_optimizer, dependence_optimizer)

        self.training_loss = []
        
        anneal_fn = partial(self._get_stepup_cyclic_KL if self.kl_strategy == 'cyclic' else self._get_monotonic_kl_factor, 
            n_epochs = self.num_epochs, n_batches_per_epoch = n_batches)

        disentangle_fn = partial(self._get_cyclic_KL_factor, 
            n_epochs = self.num_epochs, n_batches_per_epoch = n_batches)

        step_count = 0
        t = trange(self.num_epochs, desc = 'Epoch 0', leave = True) if training_bar else range(self.num_epochs)
        _t = iter(t)
        epoch = 0

        while True:
            
            self.train()
            running_loss = 0.0
            for batch in self.transform_batch(data_loader, bar = False):
                
                anneal_factor = anneal_fn(step_count)/self.reconstruction_weight
                self._last_anneal_factor = anneal_factor
                disentanglement_coef = disentangle_fn(step_count)

                try:

                    metrics = self._step(batch, *optimizers, *parameters, 
                        anneal_factor = anneal_factor, batch_size_adjustment = self._get_loss_adjustment(batch),
                        disentanglement_coef = disentanglement_coef * self.dependence_beta)

                except ValueError:
                    raise ModelParamError('Gradient overflow caused parameter values that were too large to evaluate.\nTry setting a lower maximum learning rate or changing the model seed.')

                metrics['learning_rate'] = float(scheduler._last_lr[0])
                    
                if not writer is None and step_count % log_every == 0:
                    for k, v in metrics.items():
                        writer.add_scalar(k, v, step_count)

                running_loss+=metrics['total_loss']
                step_count+=1

                if epoch < self.num_epochs:
                    scheduler.step()
            
            epoch_loss = running_loss/n_observations
            self.training_loss.append(epoch_loss)
            recent_losses = self.training_loss[-5:]

            if training_bar:
                t.set_description("Epoch {} done. Recent losses: {}".format(
                    str(epoch + 1),
                    ' --> '.join('{:.3e}'.format(loss) for loss in recent_losses)
                ))

            try:
                next(_t)
            except StopIteration:
                pass

            if early_stopper(recent_losses[-1]) and epoch > self.num_epochs:
                break

            epoch+=1

            yield epoch, epoch_loss

        self.set_device('cpu')
        self.eval()
        return self

    def set_device(self, device):
        super().set_device(device)
        self.dependence_network = self.dependence_network.to(device)<|MERGE_RESOLUTION|>--- conflicted
+++ resolved
@@ -54,16 +54,10 @@
             min_momentum = 0.85,
             max_momentum = 0.95,
             embedding_dropout = 0.05,
-<<<<<<< HEAD
-            covariates_hidden = 64,
-            covariates_dropout = 0.1,
-            marg_estimation_size = 512,
-=======
             covariates_hidden = 32,
             covariates_dropout = 0.025,
             mask_dropout = 0.05,
             marginal_estimation_size = 256,
->>>>>>> 4239c8bb
             ):
         super().__init__()
 
@@ -100,13 +94,8 @@
         self.embedding_dropout = embedding_dropout
         self.covariates_hidden = covariates_hidden
         self.covariates_dropout = covariates_dropout
-<<<<<<< HEAD
-        self.marg_estimation_size = marg_estimation_size
-=======
         self.mask_dropout = mask_dropout
         self.marginal_estimation_size = marginal_estimation_size
-
->>>>>>> 4239c8bb
 
     def _get_weights(self, on_gpu = True, inference_mode = False):
         super()._get_weights(on_gpu=on_gpu, inference_mode=inference_mode)
@@ -115,12 +104,8 @@
             self.dependence_model.get_statistics_network(
                 2*self.num_exog_features, 
                 self.dependence_hidden
-<<<<<<< HEAD
-            ), marg_estimation_size = self.marg_estimation_size,
-=======
             ),
             self.marginal_estimation_size
->>>>>>> 4239c8bb
         ).to(self.device)
 
     def _recommend_num_layers(self, n_samples):

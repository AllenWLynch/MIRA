from functools import partial
from scipy import interpolate
import pyro
import pyro.distributions as dist
import torch
import torch.nn as nn
import torch.nn.functional as F
from torch.optim import Adam
from pyro.infer import SVI, TraceMeanField_ELBO
from tqdm.auto import tqdm, trange
import numpy as np
import torch.distributions.constraints as constraints
import logging
from math import ceil
import time
from sklearn.base import BaseEstimator
import mira.adata_interface.core as adi
import mira.adata_interface.topic_model as tmi
import gc
import matplotlib.pyplot as plt
from scipy.cluster.hierarchy import linkage
import mira.topic_model.ilr_tools as ilr
<<<<<<< HEAD
import typing as tp
from pyro.nn import PyroSample, PyroModule
=======
from torch.utils.data import DataLoader
import time
>>>>>>> ba5d788b
logger = logging.getLogger(__name__)


class EarlyStopping:

    def __init__(self, 
                 tolerance = 1e-4,
                 patience=3,
                 convergence_check = True):

        self.tolerance = tolerance
        self.patience = patience
        self.wait = 0
        self.best_loss = 1e15
        self.convergence_check = convergence_check

    def __call__(self, current_loss):
        
        if current_loss is None:
            pass
        else:
            if ((current_loss - self.best_loss) < -self.tolerance) or \
                (self.convergence_check and ((current_loss - self.best_loss) > 10*self.tolerance)):
                self.wait = 0
            else:
                if self.wait >= self.patience:
                    return True
                self.wait += 1

            if current_loss < self.best_loss:
                self.best_loss = current_loss

        return False

def encoder_layer(input_dim, output_dim, nonlin = True, dropout = 0.2):
    layers = [nn.Linear(input_dim, output_dim, bias = False), nn.BatchNorm1d(output_dim)]
    if nonlin:
        layers.append(nn.ReLU())
        layers.append(nn.Dropout(dropout))
    return nn.Sequential(*layers)


def get_fc_stack(layer_dims = [256, 128, 128, 128], dropout = 0.2, skip_nonlin = True):
    return nn.Sequential(*[
        encoder_layer(input_dim, output_dim, nonlin= not ((i >= (len(layer_dims) - 2)) and skip_nonlin), dropout = dropout)
        for i, (input_dim, output_dim) in enumerate(zip(layer_dims[:-1], layer_dims[1:]))
    ])


class Decoder(PyroModule):
    
    def __init__(self, covar_channels = 32,*,
        num_exog_features, num_topics, num_covariates, dropout):
        super().__init__()
        self.beta = nn.Linear(num_topics, num_exog_features, bias = False)
        self.bn = nn.BatchNorm1d(num_exog_features)
        self.drop = nn.Dropout(dropout)
        self.num_topics = num_topics
        self.num_covariates = num_covariates

        if num_covariates > 0:

            self.batch_effect_model = nn.Sequential(
                encoder_layer(num_topics + num_covariates, covar_channels, 
                    dropout=dropout, nonlin=True),
                nn.Linear(covar_channels, num_exog_features),
                nn.BatchNorm1d(num_exog_features, affine = False),
            )
            if num_covariates > 0:
                self.batch_effect_gamma = nn.Parameter(
                    torch.zeros(num_exog_features)
                )

    def forward(self, theta, covariates, nullify_covariates = False):

        X = self.drop(theta)

        self.covariate_signal = self.get_batch_effect(X, covariates, 
            nullify_covariates = nullify_covariates)

        self.biological_signal = self.get_biological_effect(X)
        
        return F.softmax(self.biological_signal + self.covariate_signal, dim=1)


    def get_biological_effect(self, theta):
        return self.bn(self.beta(theta))

    def get_batch_effect(self, theta, covariates, nullify_covariates = False):
        
        if self.num_covariates == 0 or nullify_covariates: 
            batch_effect = theta.new_zeros(1)
            batch_effect.requires_grad = False
        else:
            batch_effect = self.batch_effect_gamma * self.batch_effect_model(
                    torch.hstack([theta, covariates])
                )

        return batch_effect


    def get_softmax_denom(self, X, batch_effect):

        return (self.get_biological_effect(X) + batch_effect).exp().sum(-1)


class ModelParamError(ValueError):
    pass

class OneCycleLR_Wrapper(torch.optim.lr_scheduler.OneCycleLR):

    def __init__(self, optimizer, **kwargs):
        max_lr = kwargs.pop('max_lr')
        super().__init__(optimizer, max_lr, **kwargs)


class BaseModel(torch.nn.Module, BaseEstimator):

    @classmethod
    def _load_old_model(cls, filename):

        old_model = torch.load(filename)

        params = old_model['params'].copy()
        params['num_topics'] = params.pop('num_modules')
        
        fit_params = {}
        fit_params['num_exog_features'] = len(params['features'])
        fit_params['num_endog_features'] = params['highly_variable'].sum()
        fit_params['highly_variable'] = params.pop('highly_variable')
        fit_params['features'] = params.pop('features')
        
        model = cls(**params)
        model._set_weights(fit_params, old_model['model']['weights'])

        if 'pi' in old_model['model']:
            model.residual_pi = old_model['model']['pi']

        model.enrichments = {}
        
        return model

    @classmethod
    def load(cls, filename):
        '''
        Load a pre-trained topic model from disk.
        
        Parameters
        ----------
        filename : str
            File name of saved topic model

        Examples
        --------

        .. code-block:: python

            >>> rna_model = mira.topics.ExpressionTopicModel.load('rna_model.pth')
            >>> atac_model = mira.topics.AccessibilityTopicModel.load('atac_model.pth')

        '''

        data = torch.load(filename)

        model = cls(**data['params'])
        model._set_weights(data['fit_params'], data['weights'])

        return model

    def __init__(self,
            endogenous_key = None,
            exogenous_key = None,
            counts_layer = None,
            covariates_key = None,
            extra_features_key = None,
            num_topics = 16,
            hidden = 128,
            num_layers = 3,
            num_epochs = 40,
            decoder_dropout = 0.2,
            encoder_dropout = 0.1,
            use_cuda = True,
            seed = 0,
            min_learning_rate = 1e-6,
            max_learning_rate = 1e-1,
            beta = 0.95,
            batch_size = 64,
            initial_pseudocounts = 50,
            nb_parameterize_logspace = True,
            embedding_size = None,
            kl_strategy = 'monotonic',
            reconstruction_weight = 1.,
            dataset_loader_workers = 0,
            ):
        '''
        Learns regulatory "topics" from single-cell multiomics data. Topics capture 
        patterns of covariance between gene or cis-regulatory elements. 
        Each cell is represented by a composition over topics, and each 
        topic corresponds with activations of co-regulated elements.

        One may use enrichment analysis of the topics to understand signaling 
        and transcription factor drivers of cell states, and embedding of 
        cell-topic distributions to visualize and cluster cells, 
        and to perform pseudotime trajectory inference.

        Parameters
        ----------
        endogenous_key : str, default=None
            Column in AnnData that marks features to be used for encoder neural network. 
            These features should prioritize elements that distinguish 
            between populations, like highly-variable genes.
        exogenous_key : str, default=None
            Column in AnnData that marks features to be used for decoder neural network. 
            These features should include all elements used for enrichment analysis of topics. 
            Commonly, this will be genes with a certain amout of expression that 
            are not necessarily highly variable. For accessibility data, all called peaks may be used.
        counts_layer : str, default=None
            Layer in AnnData that countains raw counts for modeling.
        num_topics : int, default=16
            Number of topics to learn from data.
        hidden : int, default=128
            Number of nodes to use in hidden layers of encoder network
        num_layers: int, default=3
            Number of layers to use in encoder network, including output layer
        num_epochs: int, default=40
            Number of epochs to train topic model. The One-cycle learning rate policy
            requires a pre-defined training length, and 40 epochs is 
            usually an overestimate of the optimal number of epochs to train for.
        decoder_dropout : float (0., 1.), default=0.2
            Dropout rate for the decoder network. Prevents node collapse.
        encoder_dropout : float (0., 1.), default=0.2
            Dropout rate for the encoder network. Prevents overfitting.
        use_cuda : boolean, default=True
            Try using CUDA GPU speedup while training.
        seed : int, default=None
            Random seed for weight initialization. 
            Enables reproduceable initialization of model.
        dataset_loader_workers : int>=0, default = 0
            Number of workers to use for dataset loading and preprocessing of each batch.
            Batches are loaded and transformed as a stream from the in-memory AnnData object.
            For 0, transformation occurs in the main process. For the accessibility topic model,
            three workers is recommended.**
        min_learning_rate : float, default=1e-6
            Start learning rate for One-cycle learning rate policy.
        max_learning_rate : float, default=1e-1
            Peak learning rate for One-cycle policy. 
        beta : float, default=0.95
            Momentum parameter for ADAM optimizer.
        batch_size : int, default=64
            Minibatch size for stochastic gradient descent while training. 
            Larger batch sizes train faster, but may produce less optimal models.
        initial_pseudocounts : int, default=50
            Initial pseudocounts allocated to approximated hierarchical dirichlet prior.
            More pseudocounts produces smoother topics, 
            less pseudocounts produces sparser topics. 
        nb_parameterize_logspace : boolean, default=True
            Parameterize negative-binomial distribution using log-space probability 
            estimates of gene expression. Is more numerically stable.
        embedding_size : int > 0 or None, default=None
            Number of nodes in first encoder neural network layer. Default of *None*
            gives an embedding size of `hidden`.
        kl_strategy : {'monotonic','cyclic'}, default='monotonic'
            Whether to anneal KL term using monotonic or cyclic strategies. Cyclic
            may produce slightly better models.

        Attributes
        ----------
        features : np.ndarray[str]
            Array of exogenous feature names, all features used in learning topics
        highly_variable : np.ndarray[boolean]
            Boolean array marking which features were 
            "highly_variable"/endogenous, used to train encoder
        encoder : torch.nn.Sequential
            Encoder neural network
        decoder : torch.nn.Sequential
            Decoder neural network
        num_exog_features : int
            Number of exogenous features to predict using decoder network
        num_endog_features : int
            Number of endogenous feature used for encoder network
        device : torch.device
            Device on which model is allocated
        enrichments : dict
            Results from enrichment analysis of topics. For expression topic model,
            this gives geneset enrichments from Enrichr. For accessibility topic
            model, this gives motif enrichments.
        topic_cols : list
            The names of the columns for the topics added by the
            `predict` method to an anndata object. Useful for quickly accessing
            topic columns for plotting.

        Examples
        --------

        .. code-block:: python

            >>> model = mira.topics.ExpressionTopicModel(
            ...    exogenous_key = 'exog', 
            ...     endogenous_key = 'endog',
            ...     counts_layer = 'rawcounts',
            ...     num_topics = 15,
            ... )
            >>> model.fit(adata)
            >>> model.predict(adata)
                
        '''
        super().__init__()

        self.endogenous_key = endogenous_key
        self.exogenous_key = exogenous_key
        self.counts_layer = counts_layer
        self.covariates_key = covariates_key
        self.extra_features_key = extra_features_key
        self.num_topics = num_topics
        self.hidden = hidden
        self.num_layers = num_layers
        self.num_epochs = num_epochs
        self.decoder_dropout = decoder_dropout
        self.encoder_dropout = encoder_dropout
        self.use_cuda = use_cuda
        self.seed = seed
        self.min_learning_rate = min_learning_rate
        self.max_learning_rate = max_learning_rate
        self.beta = beta
        self.batch_size = batch_size
        self.initial_pseudocounts = initial_pseudocounts
        self.nb_parameterize_logspace = nb_parameterize_logspace
        self.embedding_size = embedding_size
        self.kl_strategy = kl_strategy
        self.reconstruction_weight = reconstruction_weight
        self.dataset_loader_workers = dataset_loader_workers

    @staticmethod
    def _iterate_batch_idx(N, batch_size, bar = False, desc = None):
        
        num_batches = N//batch_size + int(N % batch_size > 0)

        for i in range(num_batches) if not bar else tqdm(range(num_batches), desc = desc):

            start, end = i * batch_size, (i + 1) * batch_size

            if N - end == 1:
                yield start, end + 1
                raise StopIteration()
            else:
                yield start, end

    def _set_seeds(self):
        if self.seed is None:
            self.seed = int(time.time() * 1e7)%(2**32-1)

        torch.manual_seed(self.seed)
        pyro.set_rng_seed(self.seed)
        np.random.seed(self.seed)

<<<<<<< HEAD
    def _get_dataset_statistics(self, endog_features, exog_features, covariates,
        extra_features):
=======
    def get_endog_fn(self):
        raise NotImplementedError()
                   
    def get_exog_fn(self):
        raise NotImplementedError()

    def get_rd_fn(self):
        
        def preprocess_read_depth(X):
            return np.array(X.sum(-1)).reshape((-1,1)).astype(np.float32)
        
        return preprocess_read_depth

    def get_training_sampler(self):
        
        return dict(batch_size = self.batch_size, 
            shuffle = True, drop_last=True,)
        
    def get_dataloader(self, dataset, training = False):

        if training:
            extra_kwargs = dict(
                shuffle = True, drop_last = True,
            )
            if self.dataset_loader_workers > 0:
                extra_kwargs.update(dict(
                    num_workers = self.dataset_loader_workers,
                    prefetch_factor = 5
                ))
        else:
            extra_kwargs = {}

        return DataLoader(
            dataset, 
            batch_size = self.batch_size, 
            **extra_kwargs,
            collate_fn= partial(tmi.collate_batch,
                preprocess_endog = self.get_endog_fn(), 
                preprocess_exog = self.get_exog_fn(), 
                preprocess_read_depth = self.get_rd_fn(),
            )
        )

    def _get_dataset_statistics(self, dataset):
>>>>>>> ba5d788b
        pass

    def _get_weights(self, on_gpu = True, inference_mode = False):
        
        try:
            del self.svi
        except AttributeError:
            pass
        gc.collect()
        pyro.clear_param_store()
        torch.cuda.empty_cache()
        self._set_seeds()

        assert(isinstance(self.use_cuda, bool))
        assert(isinstance(self.num_topics, int) and self.num_topics > 0)
        assert(isinstance(self.features, (list, np.ndarray)))
        assert(len(self.features) == self.num_exog_features)
        assert isinstance(self.reconstruction_weight, (int, float)) and self.reconstruction_weight > 0

        use_cuda = torch.cuda.is_available() and self.use_cuda and on_gpu
        self.device = torch.device('cuda:0' if use_cuda else 'cpu')
        if not use_cuda:
            if not inference_mode:
                logger.warn('Cuda unavailable. Will not use GPU speedup while training.')
            else:
                logger.info('Moving model to CPU for inference.')

        self.decoder = Decoder(
            num_exog_features=self.num_exog_features, 
            num_topics=self.num_topics, 
            num_covariates= self.num_covariates,
            dropout = self.decoder_dropout
        )

        self.encoder = self.encoder_model(
            embedding_size = self.embedding_size,
            num_endog_features = self.num_endog_features, 
            num_exog_features = self.num_exog_features,
            num_topics = self.num_topics, 
            num_covariates = self.num_covariates,
            num_extra_features = self.num_extra_features,
            hidden = self.hidden, 
            dropout = self.encoder_dropout, 
            num_layers = self.num_layers
        )

        self.K = torch.tensor(self.num_topics, requires_grad = False)
        #self.eps = torch.tensor(5.0e-3, requires_grad=False)
        self.to(self.device)


    #,*, endog_features, exog_features, read_depth, anneal_factor = 1.
    def model(self):
        
        #pyro.module("decoder", self.decoder)

        _alpha, _beta = self._get_gamma_parameters(self.initial_pseudocounts, self.num_topics)
        with pyro.plate("topics", self.num_topics):
            initial_counts = pyro.sample("a", dist.Gamma(self._to_tensor(_alpha), self._to_tensor(_beta)))

        theta_loc = self._get_prior_mu(initial_counts, self.K)
        theta_scale = self._get_prior_std(initial_counts, self.K)

        return theta_loc.to(self.device), theta_scale.to(self.device)


    def guide(self):

        #assert(self.initial_pseudocounts > self.num_topics), 'Initial counts must be greater than the number of topics.'

        _counts_mu, _counts_var = self._get_lognormal_parameters_from_moments(
            *self._get_gamma_moments(self.initial_pseudocounts, self.num_topics)
        )

        pseudocount_mu = pyro.param('pseudocount_mu', _counts_mu * torch.ones((self.num_topics,)).to(self.device))

        pseudocount_std = pyro.param('pseudocount_std', np.sqrt(_counts_var) * torch.ones((self.num_topics,)).to(self.device), 
                constraint = constraints.positive)

        pyro.module("encoder", self.encoder)

        with pyro.plate("topics", self.num_topics) as k:
            initial_counts = pyro.sample("a", dist.LogNormal(pseudocount_mu, pseudocount_std))



    @staticmethod
    def _get_gamma_parameters(I, K):
        return 2., 2*K/I

    @staticmethod
    def _get_gamma_moments(I,K):
        return I/K, 0.5 * (I/K)**2

    @staticmethod
    def _get_lognormal_parameters_from_moments(m, v):
        m_squared = m**2
        mu = np.log(m_squared / np.sqrt(v + m_squared))
        var = np.log(v/m_squared + 1)

        return mu, var

    @staticmethod
    def _get_prior_mu(a, K):
        return a.log() - 1/K * torch.sum(a.log())

    @staticmethod
    def _get_prior_std(a, K):
        return torch.sqrt(1/a * (1-2/K) + 1/(K * a))

<<<<<<< HEAD
    @staticmethod
    def get_num_batches(N, batch_size):
        return N//batch_size + int(N % batch_size > 0)

    @staticmethod
    def _iterate_batch_idx(N, batch_size, bar = False, desc = None):
        
        num_batches = N//batch_size + int(N % batch_size > 0)

        for i in range(num_batches) if not bar else tqdm(range(num_batches), desc = desc):

            start, end = i * batch_size, (i + 1) * batch_size

            if N - end == 1:
                yield start, end + 1
                raise StopIteration()
            else:
                yield start, end


    def _preprocess_endog(self, X, read_depth, start, end):
        raise NotImplementedError()

    def _preprocess_exog(self, X, start, end):
        raise NotImplementedError()
    

    def _preprocess_covariates(self, X, start, end):
        if X is None or self.num_covariates == 0:
            return torch.tensor([], requires_grad = False, dtype = torch.float).to(self.device)
        else:
            X = X[start:end].astype(np.float32)
            return torch.tensor(X, 
                requires_grad = False).to(self.device)

    def _preprocess_extra_features(self, X, start, end):
        if X is None or self.num_extra_features == 0:
            return torch.tensor([], requires_grad = False, dtype = torch.float).to(self.device)
        else:
            X = X[start:end].astype(np.float32)
            return torch.tensor(X, 
                requires_grad = False).to(self.device)



    def _preprocess_read_depth(self, X, start, end):
        return torch.tensor(X[start:end], requires_grad = False).to(self.device)

    def _iterate_batches(self,*, endog_features, exog_features, covariates, extra_features,
            batch_size = 32, bar = True, desc = None):
        
        N = endog_features.shape[0]
        read_depth = np.array(exog_features.sum(-1)).reshape((-1,1))

        for start, end in self._iterate_batch_idx(N, batch_size=batch_size, bar = bar, desc = desc):
            yield dict(
                endog_features = self._preprocess_endog(endog_features, read_depth, start, end),
                exog_features = self._preprocess_exog(exog_features, start, end),
                read_depth = self._preprocess_read_depth(read_depth, start, end),
                covariates = self._preprocess_covariates(covariates, start, end),
                extra_features = self._preprocess_extra_features(extra_features, start, end)
            )
=======
    
    def transform_batch(self, data_loader, bar = True, desc = ''):

        for batch in tqdm(data_loader, desc = desc) if bar else data_loader:
            yield {k : torch.tensor(v, requires_grad = False).to(self.device)
                for k, v in batch.items()}
>>>>>>> ba5d788b

    def _get_1cycle_scheduler(self, n_batches_per_epoch):
        
        return pyro.optim.lr_scheduler.PyroLRScheduler(OneCycleLR_Wrapper, 
            {'optimizer' : Adam, 'optim_args' : {'lr' : self.min_learning_rate, 'betas' : (self.beta, 0.999)}, 'max_lr' : self.max_learning_rate, 
            'steps_per_epoch' : n_batches_per_epoch, 'epochs' : self.num_epochs, 'div_factor' : self.max_learning_rate/self.min_learning_rate,
            'cycle_momentum' : False, 'three_phase' : False, 'verbose' : False})

    @staticmethod
    def _get_monotonic_kl_factor(step_num, *, n_epochs, n_batches_per_epoch):
        
        total_steps = n_epochs * n_batches_per_epoch
        return min(1., (step_num + 1)/(total_steps * 1/2 + 1)) 

    @staticmethod
    def _get_cyclic_KL_factor(step_num, *, n_epochs, n_batches_per_epoch):
        
        total_steps = n_epochs * n_batches_per_epoch
        n_cycles = 3
        tau = ((step_num+1) % (total_steps/n_cycles))/(total_steps/n_cycles)

        if tau > 0.5 or step_num >= (0.95 * total_steps):
            return 1.
        else:
            return max(tau/0.5, n_cycles/total_steps)


    @property
    def highly_variable(self):
        return self._highly_variable

    @highly_variable.setter
    def highly_variable(self, h):
        assert(isinstance(h, (list, np.ndarray)))
        h = np.ravel(np.array(h))
        assert(h.dtype == bool)
        assert(len(h) == self.num_exog_features)
        self._highly_variable = h

    @property
    def features(self):
        return self._features

    @features.setter
    def features(self, f):
        assert(isinstance(f, (list, np.ndarray)))
        f = np.ravel(np.array(f))
        assert(len(f) == self.num_exog_features)
        self._features = f

<<<<<<< HEAD
    def _instantiate_model(self,*, features, highly_variable,
        endog_features, exog_features, covariates, extra_features):
=======
    def _instantiate_model(self,*, features, highly_variable):
>>>>>>> ba5d788b

        assert(isinstance(self.num_epochs, int) and self.num_epochs > 0)
        assert(isinstance(self.batch_size, int) and self.batch_size > 0)
        assert(isinstance(self.min_learning_rate, (int, float)) and self.min_learning_rate > 0)
        if self.max_learning_rate is None:
            self.max_learning_rate = self.min_learning_rate
        else:
            assert(isinstance(self.max_learning_rate, float) and self.max_learning_rate > 0)

        self.enrichments = {}
        self.num_endog_features = highly_variable.sum()
        self.num_exog_features = len(features)
        self.features = features
        self.highly_variable = highly_variable
        self.num_covariates = 0 if covariates is None else covariates.shape[-1]
        self.num_extra_features = 0 if extra_features is None else extra_features.shape[-1]
        self.covariate_compensation = self.num_covariates > 0

        self._get_weights()

    def _step(self, batch, anneal_factor):

        return {
            'loss' : float(self.svi.step(**batch, anneal_factor = anneal_factor))/self.batch_size,
            'anneal_factor' : anneal_factor
            }

    @adi.wraps_modelfunc(fetch = tmi.fit_adata, 
<<<<<<< HEAD
        fill_kwargs=['features','highly_variable','endog_features','exog_features', 
        'covariates','extra_features'])
    def get_learning_rate_bounds(self, num_epochs = 6, eval_every = 10, 
        lower_bound_lr = 1e-6, upper_bound_lr = 1,*,
        features, highly_variable, endog_features, exog_features, covariates,
        extra_features):
=======
        fill_kwargs=['features','highly_variable','dataset'])
    def get_learning_rate_bounds(self, num_epochs = 6, eval_every = 10, 
        lower_bound_lr = 1e-6, upper_bound_lr = 1,*,
        features, highly_variable, dataset):
>>>>>>> ba5d788b
        '''
        Use the learning rate range test (LRRT) to determine minimum and maximum learning
        rates that enable the model to traverse the gradient of the loss. 

        Steps through linear increase in log-learning rate from `lower_bound_lr`
        to `upper_bound_lr` while recording loss of model. Learning rates which
        produce greater decreases in model loss mark range of possible
        learning rates.

        Parameters
        ----------
        adata : anndata.AnnData
            AnnData of expression or accessibility features to model
        num_epochs : int, default=6
            Number of epochs to run the LRRT, may be decreased for larger datasets.
        eval_every : int, default=10,
            Aggregate this number of batches per evaluation of the objective loss.
            Larger numbers give lower variance estimates of model performance.
        lower_bound_lr : float, default=1e-6
            Start learning rate of LRRT
        upper_bound_lr : float, default=1 
            End learning rate of LRRT

        Returns
        -------
        min_learning_rate : float
            Lower bound of estimated range of optimal learning rates
        max_learning_rate : float
            Upper bound of estimated range of optimal learning rates

        Examples
        --------

        .. code-block:: python

            >>> model.get_learning_rate_bounds(rna_data, num_epochs = 3)
            Learning rate range test: 100%|██████████| 85/85 [00:17<00:00,  4.73it/s]
            (4.619921114045972e-06, 0.1800121741235493)
        '''
        self._instantiate_model(
<<<<<<< HEAD
            features = features, highly_variable = highly_variable, 
            endog_features = endog_features, exog_features = exog_features,
            covariates = covariates, extra_features = extra_features
        )

        self._get_dataset_statistics(endog_features, exog_features, covariates, extra_features)
=======
            features = features, highly_variable = highly_variable
        )

        data_loader = self.get_dataloader(dataset, training=True)
>>>>>>> ba5d788b

        self._get_dataset_statistics(dataset)

        n_batches = len(dataset)//self.batch_size
        eval_steps = ceil((n_batches * num_epochs)/eval_every)

        learning_rates = np.exp(
                np.linspace(np.log(lower_bound_lr), 
                np.log(upper_bound_lr), 
                eval_steps+1)
            )

        self.learning_rates = learning_rates

        def lr_function(e):
            return learning_rates[e]/learning_rates[0]

        scheduler = pyro.optim.LambdaLR({'optimizer': Adam, 
            'optim_args': {'lr': learning_rates[0], 'betas' : (0.95, 0.999)}, 
            'lr_lambda' : lr_function})

        self.svi = SVI(self.model, self.guide, scheduler, loss=TraceMeanField_ELBO())

        batches_complete, step_loss = 0,0
        learning_rate_losses = []
        
        try:

            t = trange(eval_steps-2, desc = 'Learning rate range test', leave = True)
            _t = iter(t)

            for epoch in range(num_epochs + 1):

                self.train()
<<<<<<< HEAD
                for minibatch in self._iterate_batches(endog_features = endog_features, 
                        exog_features = exog_features, covariates = covariates, extra_features = extra_features,
                        batch_size = self.batch_size, bar = False):

                    step_loss += float(self.svi.step(**minibatch, anneal_factor = 1.))
                    batches_complete+=1
                    samples_seen += minibatch['endog_features'].shape[0]
=======
                for batch in self.transform_batch(data_loader, bar = False):

                    step_loss += self._step(batch, 1.)['loss']
                    batches_complete+=1
>>>>>>> ba5d788b
                    
                    if batches_complete % eval_every == 0 and batches_complete > 0:
                        scheduler.step()
                        learning_rate_losses.append(step_loss/(self.batch_size * self.num_exog_features))
                        step_loss = 0.0
                        try:
                            next(_t)
                        except StopIteration:
                            break

        except ValueError as err:
            print(repr(err))
            logger.error(str(err) + '\nProbably gradient overflow from too high learning rate, stopping test early.')

        self.gradient_lr = np.array(learning_rates[:len(learning_rate_losses)])
        self.gradient_loss = np.array(learning_rate_losses)

        return self.trim_learning_rate_bounds()


    @staticmethod
    def _define_boundaries(learning_rate, loss, lower_bound_trim, upper_bound_trim):

        assert(isinstance(learning_rate, np.ndarray))
        assert(isinstance(loss, np.ndarray))
        assert(learning_rate.shape == loss.shape)
        
        learning_rate = np.log(learning_rate)
        bounds = learning_rate.min()-1, learning_rate.max()+1
        
        x = np.concatenate([[bounds[0]], learning_rate, [bounds[1]]])
        y = np.concatenate([[loss.min()], loss, [loss.max()]])
        spline_fit = interpolate.splrep(x, y, k = 5, s= 5)
        
        x_fit = np.linspace(*bounds, 100)
        
        first_div = interpolate.splev(x_fit, spline_fit, der = 1)
        
        cross_points = np.concatenate([[0], np.argwhere(np.abs(np.diff(np.sign(first_div))) > 0)[:,0], [len(first_div) - 1]])
        longest_segment = np.argmax(np.diff(cross_points))
        
        left, right = cross_points[[longest_segment, longest_segment+1]]
        
        start, end = x_fit[[left, right]] + np.array([lower_bound_trim, -upper_bound_trim])
        #optimal_lr = x_fit[left + first_div[left:right].argmin()]
        
        return np.exp(start), np.exp(end), spline_fit

    def set_learning_rates(self, min_lr, max_lr):
        '''
        Set the lower and upper learning rate bounds for the One-cycle
        learning rate policy.

        Parameters
        ----------
        min_lr : float
            Lower learning rate boundary
        max_lr : float
            Upper learning rate boundary

        Returns
        -------
        None        
        '''
        self.set_params(min_learning_rate = min_lr, max_learning_rate= max_lr)


    def trim_learning_rate_bounds(self, 
        lower_bound_trim = 0., 
        upper_bound_trim = 0.5):
        '''
        Adjust the learning rate boundaries for the One-cycle learning rate policy.
        The lower and upper bounds should span the learning rates with the 
        greatest downwards slope in loss.

        Parameters
        ----------
        lower_bound_trim : float>=0, default=0.
            Log increase in learning rate of lower bound relative to estimated
            boundary given from LRRT. For example, if the estimated boundary by
            LRRT is 1e-4 and user gives `lower_bound_trim`=1, the new lower
            learning rate bound is set at 1e-3.
        upper_bound_trim : float>=0, default=0.5,
            Log decrease in learning rate of upper bound relative to estimated
            boundary give from LRRT. 

        Returns
        -------
        min_learning_rate : float
            Lower bound of estimated range of optimal learning rates
        max_learning_rate : float
            Upper bound of estimated range of optimal learning rates

        Examples
        --------

        .. code-block:: python

            >>> model.trim_learning_rate_bounds(2, 1)
            (4.619921114045972e-04, 0.1800121741235493e-1)
        '''

        try:
            self.gradient_lr
        except AttributeError:
            raise Exception('User must run "get_learning_rate_bounds" before running this function')

        assert(isinstance(lower_bound_trim, (int,float)) and lower_bound_trim >= 0)
        assert(isinstance(upper_bound_trim, (float, int)) and upper_bound_trim >= 0)

        min_lr, max_lr, self.spline = \
            self._define_boundaries(self.gradient_lr, 
                                    self.gradient_loss, 
                                    lower_bound_trim = lower_bound_trim,
                                    upper_bound_trim = upper_bound_trim,
            )

        self.set_learning_rates(min_lr, max_lr)
        logger.info('Set learning rates to: ' + str((min_lr, max_lr)))
        return min_lr, max_lr


    def plot_learning_rate_bounds(self, figsize = (10,7), ax = None):
        '''
        Plot the loss vs. learning rate curve generated by the LRRT test with
        the current boundaries.

        Parameters
        ----------
        figsize : tuple(int, int), default=(10,7)
            Size of the figure
        ax : matplotlib.pyplot.axes or None, default = None
            Pre-supplied axes for plot. If None, will generate new axes

        Returns
        -------
        ax : matplotlib.pyplot.axes

        Examples
        --------

        When setting the learning rate bounds for the topic model, first
        run the LLRT test with `get_learning_rate_bounds`. Then,
        set the bounds on their respective ends of the part of the LRRT
        plot with the greatest slope, like below.

        .. code-block:: python
            
            >>> model.trim_learning_rate_bounds(5,1) # adjust the bounds
            >>> model.plot_learning_rate_bounds()

        .. image:: /_static/mira.topics.plot_learning_rate_bounds.svg
            :width: 400

        *If the LRRT line appears to vary cyclically*, that means your 
        batches may be not be independent of each other (perhaps batches
        later in the epoch are more similar to eachother and more difficult than
        earlier batches. If this happens, randomize the order of your
        input data using.
        '''

        try:
            self.gradient_lr
        except AttributeError:
            raise Exception('User must run "get_learning_rate_bounds" before running this function')

        if ax is None:
            fig, ax = plt.subplots(1,1,figsize = figsize)

        x = np.log(self.gradient_lr)
        bounds = x.min(), x.max()

        x_fit = np.linspace(*bounds, 100)
        y_spline = interpolate.splev(x_fit, self.spline)

        ax.scatter(self.gradient_lr, self.gradient_loss, color = 'lightgrey', label = 'Batch Loss')
        ax.plot(np.exp(x_fit), y_spline, color = 'grey', label = '')
        ax.axvline(self.min_learning_rate, color = 'black', label = 'Min Learning Rate')
        ax.axvline(self.max_learning_rate, color = 'red', label = 'Max Learning Rate')

        legend_kwargs = dict(loc="upper left", markerscale = 1, frameon = False, fontsize='large', bbox_to_anchor=(1.0, 1.05))
        ax.legend(**legend_kwargs)
        ax.spines['right'].set_visible(False)
        ax.spines['top'].set_visible(False)
        ax.set(xlabel = 'Learning Rate', ylabel = 'Loss', xscale = 'log')
        return ax


    @adi.wraps_modelfunc(tmi.fit_adata, adi.return_output,
<<<<<<< HEAD
        fill_kwargs=['features','highly_variable','endog_features','exog_features','covariates'])
    def instantiate_model(self,*, features, highly_variable, endog_features, exog_features, covariates):
=======
        fill_kwargs=['features','highly_variable','dataset'])
    def instantiate_model(self,*, features, highly_variable, dataset):
>>>>>>> ba5d788b
        '''
        Given the exogenous and enxogenous features provided, instantiate weights
        of neural network. Called internally by `fit`.

        Parameters
        ----------
        adata : anndata.AnnData
            AnnData of expression or accessibility features to model

        Returns
        -------
        self : object
        '''
        self._instantiate_model(
                features = features, highly_variable = highly_variable, 
<<<<<<< HEAD
                endog_features = endog_features, exog_features = exog_features,
                covariates = covariates
=======
>>>>>>> ba5d788b
            )

        return self


<<<<<<< HEAD
    def _fit(self,*,training_bar = True, reinit = True,
            features, highly_variable, endog_features, exog_features, covariates,
            extra_features):
=======
    def _fit(self, writer = None, training_bar = True, reinit = True,*,
            dataset, features, highly_variable):
>>>>>>> ba5d788b
        
        if reinit:
            self._instantiate_model(
                features = features, highly_variable = highly_variable, 
<<<<<<< HEAD
                endog_features = endog_features, exog_features = exog_features,
                covariates = covariates, extra_features = extra_features,
            )

        self._get_dataset_statistics(endog_features, exog_features, 
            covariates, extra_features)

        n_observations = endog_features.shape[0]
        n_batches = self.get_num_batches(n_observations, self.batch_size)
=======
            )

        self._get_dataset_statistics(dataset)
>>>>>>> ba5d788b

        early_stopper = EarlyStopping(tolerance=3, patience=1e-4, convergence_check=False)

        n_batches = len(dataset)//self.batch_size
        n_observations = len(dataset)//self.batch_size
        data_loader = self.get_dataloader(dataset, training=True)

        scheduler = self._get_1cycle_scheduler(n_batches)
        self.svi = SVI(self.model, self.guide, scheduler, loss=TraceMeanField_ELBO())
        self.training_loss = []
        
        anneal_fn = partial(self._get_cyclic_KL_factor if self.kl_strategy == 'cyclic' else self._get_monotonic_kl_factor, 
            n_epochs = self.num_epochs, n_batches_per_epoch = n_batches)

        step_count = 0
<<<<<<< HEAD
        self.anneal_factors = []
        try:

            t = trange(self.num_epochs, desc = 'Epoch 0', leave = True) if training_bar else range(self.num_epochs)
            _t = iter(t)
            epoch = 0
            while True:
                
                self.train()
                running_loss = 0.0
                for minibatch in self._iterate_batches(endog_features = endog_features, 
                    exog_features = exog_features, covariates = covariates, extra_features = extra_features,
                        batch_size = self.batch_size, bar = False):
                    
                    anneal_factor = anneal_fn(step_count)
                    self.anneal_factors.append(anneal_factor)
                    #if batch[0].shape[0] > 1:
                    try:
                        running_loss += float(self.svi.step(**minibatch, anneal_factor = anneal_factor))
                        step_count+=1
                    except ValueError:
                        raise ModelParamError('Gradient overflow caused parameter values that were too large to evaluate. Try setting a lower learning rate.')

                    if epoch < self.num_epochs:
                        scheduler.step()
=======
        t = trange(self.num_epochs, desc = 'Epoch 0', leave = True) if training_bar else range(self.num_epochs)
        _t = iter(t)
        epoch = 0
        while True:
            
            self.train()
            running_loss = 0.0
            for batch in self.transform_batch(data_loader, bar = False):
>>>>>>> ba5d788b
                
                anneal_factor = anneal_fn(step_count)

                try:
                    metrics = self._step(batch, anneal_factor)

                    if not writer is None:
                        for k, v in metrics.items():
                            writer.add_scalar(k, v, step_count)

                    running_loss+=metrics['loss']
                    step_count+=1

                except ValueError:
                    raise ModelParamError('Gradient overflow caused parameter values that were too large to evaluate. Try setting a lower learning rate.')

                if epoch < self.num_epochs:
                    scheduler.step()
            
            epoch_loss = running_loss/(n_observations * self.num_exog_features)
            self.training_loss.append(epoch_loss)
            recent_losses = self.training_loss[-5:]

            if training_bar:
                t.set_description("Epoch {} done. Recent losses: {}".format(
                    str(epoch + 1),
                    ' --> '.join('{:.3e}'.format(loss) for loss in recent_losses)
                ))

            try:
                next(_t)
            except StopIteration:
                pass

            if early_stopper(recent_losses[-1]) and epoch > self.num_epochs:
                break

            epoch+=1

            yield epoch, epoch_loss

        self.set_device('cpu')
        self.eval()
        return self


    @adi.wraps_modelfunc(tmi.fit_adata, adi.return_output,
<<<<<<< HEAD
        fill_kwargs=['features','highly_variable','endog_features',
            'exog_features','covariates','extra_features'])
    def fit(self, reinit = True,*,features, highly_variable, endog_features, exog_features, covariates,
        extra_features):
=======
        fill_kwargs=['features','highly_variable','dataset'])
    def fit(self, writer = None, reinit = True,*,
        features, highly_variable, dataset):
>>>>>>> ba5d788b
        '''
        Initializes new weights, then fits model to data.

        Parameters
        ----------
        adata : anndata.AnnData
            AnnData of expression or accessibility features to model

        Returns
        -------
        self : object
            Fitted topic model

        .. note::

            Fitting a topic model usually takes a 2-5 minutes for the expression model
            and 5-10 minutes for the accessibility model for a typical experiment
            (5K to 40K cells).

            Optimizing the topic model hyperparameters, however, can take much longer.
            We recommend running topic model tuners overnight, which is usually sufficient
            training time. Finding the best number of topics significantly increases
            the interpretability of the model and its faithfullness to the underlying
            biology and is well worth the wait.

            To learn about topic model tuning, see :ref:`mira.topics.TopicModelTuner`.
        '''
<<<<<<< HEAD
        for _ in self._fit(reinit = reinit, features = features, highly_variable = highly_variable, 
            endog_features = endog_features, exog_features = exog_features, covariates = covariates,
            extra_features = extra_features):
=======
        for _ in self._fit(writer = writer, reinit = reinit, 
            features = features, highly_variable = highly_variable, dataset = dataset):
>>>>>>> ba5d788b
            pass

        return self

    @adi.wraps_modelfunc(tmi.fit_adata, adi.return_output,
<<<<<<< HEAD
        fill_kwargs=['features','highly_variable','endog_features','exog_features', 'covariates'])
    def _internal_fit(self,*,features, highly_variable, endog_features, exog_features, covariates,
        extra_features):
        return self._fit(training_bar = False, 
            features = features, highly_variable = highly_variable, extra_features = extra_features,
            endog_features = endog_features, exog_features = exog_features, covariates = covariates)
=======
        fill_kwargs=['features','highly_variable','dataset'])
    def _internal_fit(self, writer = None, *,features, highly_variable, dataset):

        return self._fit(training_bar = False, writer = writer,
            features = features, highly_variable = highly_variable, 
            dataset=dataset)
>>>>>>> ba5d788b


    def _run_encoder_fn(self, fn, dataset, batch_size = 512, bar = True, desc = 'Predicting latent vars'):

        assert(isinstance(batch_size, int) and batch_size > 0)
        
        self.eval()
        logger.debug('Predicting latent variables ...')

        data_loader = self.get_dataloader(dataset, training=False)

        results = []
<<<<<<< HEAD
        for batch in self._iterate_batches(**features,
                batch_size = batch_size, bar = bar,  desc = desc):
            results.append(fn(batch['endog_features'], batch['read_depth'], batch['covariates'], batch['extra_features']))
=======
        for batch in self.transform_batch(data_loader, bar = bar, desc = desc):

            results.append(fn(batch['endog_features'], batch['read_depth']))
>>>>>>> ba5d788b

        results = np.vstack(results)
        return results


    def get_topic_feature_distribution(self):

        topics = np.abs(self._get_gamma())[np.newaxis, :] * self._score_features() + self._get_bias()[np.newaxis, :]
        topics = np.sqrt(np.exp(topics)/np.exp(topics).sum(-1, keepdims = True)) #softmax

        return topics

    def cluster_topics(self):

        linkage_matrix = linkage(self.get_topic_feature_distribution(), 
            method='ward', metric='euclidean')

        return linkage_matrix


    @adi.wraps_modelfunc(tmi.fetch_features, tmi.add_topic_comps,
<<<<<<< HEAD
        fill_kwargs=['endog_features','exog_features','covariates','extra_features'])
    def predict(self, batch_size = 512, *,endog_features, exog_features, covariates,
        extra_features):
=======
        fill_kwargs=['dataset'])
    def predict(self, batch_size = 512,*, dataset):
>>>>>>> ba5d788b
        '''
        Predict the topic compositions of cells in the data. Adds the 
        topic compositions to the `.obsm` field of the adata object.

        Parameters
        ----------
        adata : anndata.AnnData
            AnnData of expression or accessibility features to model
        batch_size : int>0, default=512
            Minibatch size to run cells through encoder network to predict 
            topic compositions. Set to highest value where tensors will fit in
            memory to increase speed.

        Returns
        -------
        adata : anndata.AnnData
            `.obsm['X_topic_compositions']` : np.ndarray[float] of shape (n_cells, n_topics)
                Topic compositions of cells
            `.obs['topic_1'] ... .obs['topic_N']` : np.ndarray[float] of shape (n_cells,)
                Columns for the activation of each topic.

        Examples
        --------

        .. code-block:: python

            >>> model.predict(adata)
            Predicting latent vars: 100%|█████████████████████████| 36/36 [00:03<00:00,  9.29it/s]
            INFO:mira.adata_interface.topic_model:Added key to obsm: X_topic_compositions
            INFO:mira.adata_interface.topic_model:Added cols: topic_1, topic_2, topic_3, 
            topic_4, topic_5
            >>> scanpy.pp.neighbors(adata, metric = "manhattan", use_rep = "X_umap_features")
            >>> scanpy.tl.umap(adata, min_dist 0.1)
            >>> scanpy.pl.umap(adata, color = model.topic_cols, **mira.pref.topic_umap(ncols = 3))

        .. image:: /_static/mira.topics.predict.png
            :width: 1200

        '''

        return dict(
<<<<<<< HEAD
            cell_topic_dists = self._run_encoder_fn(self.encoder.topic_comps, batch_size = batch_size, 
                endog_features = endog_features, exog_features = exog_features, covariates = covariates,
                extra_features=extra_features),
=======
            cell_topic_dists = self._run_encoder_fn(self.encoder.topic_comps, dataset, batch_size = batch_size),
>>>>>>> ba5d788b
            topic_feature_dists = self.get_topic_feature_distribution(),
            topic_feature_activations = self._score_features(),
            feature_names = self.features,
            topic_dendogram = self.cluster_topics(),
        )


    @adi.wraps_modelfunc(tmi.fetch_topic_comps_and_linkage_matrix, 
        partial(adi.add_obsm, add_key = 'X_umap_features'),
        fill_kwargs=['topic_compositions','linkage_matrix'])
    def get_hierarchical_umap_features(self, box_cox = 0.5,*, 
        topic_compositions, linkage_matrix):
        '''
        Leverage the hiearchical relationship between topic-feature distributions
        to prduce a balance matrix for isometric logratio transformation. The 
        function `get_umap_features` uses an arbitrary balance matrix that 
        does not account for the relationship between topics.

        The "UMAP features" are the transformation of the topic compositions that
        encode biological similarity in the high-dimensional space. Use those
        features to produce a joint KNN graph for downstream analysis using UMAP, 
        clustering, and pseudotime inference.

        Parameters
        ----------
        adata : anndata.AnnData
            AnnData of expression or accessibility features to model
        box_cox : "log" or float between 0 and 1
            Constant for box-cox transformation of topic compositions

        Returns
        -------
        adata : anndata.AnnData
            `.obsm['X_umap_features']` : np.ndarray[float] of shape (n_cells, n_topics)
                Transformed topic compositions of cells
            `.uns['topic_dendogram']` : np.ndarray
                linkage matrix given by scipy.cluster.hierarchy.linkage of
                hiearchical relationship between topic-feature distributions.
                Hierarchy calculated by hellinger distance and ward linkage.

        Examples
        --------

        .. code-block:: python

            >>> model.get_hierarchical_umap_features(adata) # to make features
            INFO:mira.adata_interface.topic_model:Fetching key X_topic_compositions from obsm
            INFO:mira.adata_interface.core:Added key to obsm: X_umap_features
            INFO:mira.adata_interface.topic_model:Added key to uns: topic_dendogram
            >>> scanpy.pp.neighbors(adata, metric = "manhattan", use_rep = "X_umap_features") # to make KNN graph

        '''

        g_matrix = ilr.get_hierarchical_gram_schmidt_basis(
            topic_compositions.shape[-1], linkage_matrix)
        umap_features = ilr.centered_boxcox_transform(topic_compositions, a = box_cox).dot(g_matrix)

        return umap_features

    
    @adi.wraps_modelfunc(tmi.fetch_topic_comps, partial(adi.add_obsm, add_key = 'X_umap_features'),
        fill_kwargs=['topic_compositions', 'covariates','extra_features'])
    def get_umap_features(self, box_cox = 0.5, *, topic_compositions, covariates, extra_features):
        '''
        Predict transformed topic compositions for each cell to derive nearest-
        neighbors graph. Projects topic compositions to orthonormal space using
        isometric logratio transformation.

        The "UMAP features" are the transformation of the topic compositions that
        encode biological similarity in the high-dimensional space. Use those
        features to produce a joint KNN graph for downstream analysis using UMAP, 
        clustering, and pseudotime inference.

        Parameters
        ----------
        adata : anndata.AnnData
            AnnData of expression or accessibility features to model
        box_cox : "log" or float between 0 and 1
            Constant for box-cox transformation of topic compositions

        Returns
        -------
        adata : anndata.AnnData
            `.obsm['X_umap_features']` : np.ndarray[float] of shape (n_cells, n_topics)
                Transformed topic compositions of cells

        Examples
        --------

        .. code-block:: python

            >>> model.get_umap_features(adata) # to make features
            INFO:mira.adata_interface.topic_model:Fetching key X_topic_compositions from obsm
            INFO:mira.adata_interface.core:Added key to obsm: X_umap_features
            >>> scanpy.pp.neighbors(adata, metric = "manhattan", use_rep = "X_umap_features") # to make KNN graph
        '''
        
        basis = ilr.gram_schmidt_basis(topic_compositions.shape[-1])
        return ilr.centered_boxcox_transform(topic_compositions, a = box_cox).dot(basis)


<<<<<<< HEAD
    def _get_elbo_loss(self, batch_size = 512, *,endog_features, exog_features, covariates,
        extra_features):

        self.eval()
        running_loss = 0
        #self.eps.device(self.device)
        for minibatch in self._iterate_batches(endog_features = endog_features, 
                        exog_features = exog_features, covariates = covariates, extra_features = extra_features,
                        batch_size = batch_size, bar = False):
                    
            running_loss += float(self.svi.evaluate_loss(**minibatch, anneal_factor = 1.0))
=======
    def _get_elbo_loss(self, batch_size = 512, *, dataset):

        try:
            self.svi
        except AttributeError:
            raise AttributeError('This function only works after training, not before training or after loading from disk.')

        self.eval()
        running_loss = 0
        
        data_loader = self.get_dataloader(dataset, training=False)

        for batch in self.transform_batch(data_loader, bar = False):
            running_loss += float(self.svi.evaluate_loss(**batch, anneal_factor = 1.0))
>>>>>>> ba5d788b

        return running_loss
    
    @adi.wraps_modelfunc(tmi.fetch_features, adi.return_output,
<<<<<<< HEAD
        fill_kwargs=['endog_features','exog_features', 'covariates'])
    def score(self, batch_size = 512, *,endog_features, exog_features, covariates):
=======
        fill_kwargs=['dataset'])
    def score(self, batch_size = 512, *, dataset):
>>>>>>> ba5d788b
        '''
        Get normalized ELBO loss for data. This method is only available on
        topic models that have not been loaded from disk.

        Parameters
        ----------
        adata : anndata.AnnData
            AnnData of expression or accessibility features to model
        batch_size : int>0, default=512
            Minibatch size to run cells through encoder network to predict 
            topic compositions. Set to highest value where tensors will fit in
            memory to increase speed.

        Returns
        -------
        loss : float

        Examples
        --------

        .. code-block:: python

            >>> model.score(rna_data)
            0.11564

        Notes
        -----
        The `score` method is only available after training a topic model. After
        saving and writing to disk, this function will no longer work.

        Raises
        ------
        AttributeError
            If attempting to run after loading from disk or before training.

        '''
        self.eval()
        return self._get_elbo_loss(
<<<<<<< HEAD
            endog_features = endog_features, exog_features = exog_features, 
            covariates = covariates, batch_size = batch_size)\
            /(endog_features.shape[0] * self.num_exog_features)
=======
                dataset=dataset, batch_size = batch_size
            )/(len(dataset) * self.num_exog_features)
>>>>>>> ba5d788b

    
    def _run_decoder_fn(self, fn, latent_composition, covariates,
        batch_size = 512, bar = True, desc = 'Imputing features'):

        assert(isinstance(batch_size, int) and batch_size > 0)
        
        self.eval()

        for start, end in self._iterate_batch_idx(len(latent_composition), batch_size, bar = True, desc = desc):

            yield fn(
<<<<<<< HEAD
                    torch.tensor(latent_composition[start : end], requires_grad = False).to(self.device),
                    torch.tensor(covariates[start : end], requires_grad = False).to(self.device)
=======
                    torch.tensor(latent_composition[start:end], requires_grad = False).to(self.device)
>>>>>>> ba5d788b
                ).detach().cpu().numpy()


    def _batched_impute(self, latent_composition, covariates, 
        batch_size = 512, bar = True):

        return self._run_decoder_fn(partial(self.decoder, nullify_covariates = True), 
                    latent_composition, covariates,
                     batch_size= batch_size, bar = bar)
        

    @adi.wraps_modelfunc(tmi.fetch_topic_comps, adi.add_layer,
        fill_kwargs=['topic_compositions','covariates','extra_features'])
    def impute(self, batch_size = 512, bar = True, *, topic_compositions,
        covariates, extra_features):
        '''
        Impute the relative frequencies of features given the cells' topic
        compositions. The value given is *rho* (see manscript for details).

        Parameters
        ----------
        adata : anndata.AnnData
            AnnData of expression or accessibility features to model
        batch_size : int>0, default=512
            Minibatch size to run cells through encoder network to predict 
            topic compositions. Set to highest value where tensors will fit in
            memory to increase speed.

        Returns
        -------
        anndata.AnnData
            `.layers['imputed']` : np.ndarray[float] of shape (n_cells, n_features)
                Imputed relative frequencies of features

        Examples
        --------

        .. code-block::

            >>> model.impute(rna_data)
            >>> rna_data
            View of AnnData object with n_obs × n_vars = 18482 × 22293
                layers: 'imputed'
        '''
        return self.features, np.vstack([
            x for x  in self._batched_impute(topic_compositions, covariates,
                batch_size = batch_size, bar = bar)
        ])

    def batched_batch_effect(self, latent_composition, covariates, 
        batch_size = 512, bar = True):

        return self._run_decoder_fn(self.decoder.get_batch_effect, 
                    latent_composition, covariates,
                     batch_size= batch_size, bar = bar)


    @adi.wraps_modelfunc(tmi.fetch_topic_comps, partial(adi.add_layer, add_layer = 'batch_effect'),
        fill_kwargs=['topic_compositions','covariates','extra_features'])
    def get_batch_effect(self, batch_size = 512, bar = True, *, topic_compositions,
        covariates, extra_features):

        if self.num_covariates == 0:
            raise ValueError('Cannot compute batch effect with no covariates.')

        return self.features, np.vstack([
            x for x  in self.batched_batch_effect(topic_compositions, covariates,
                batch_size = batch_size, bar = bar)
        ])


    @adi.wraps_modelfunc(tmi.fetch_topic_comps, partial(adi.add_obs_col, colname = 'softmax_denom'), 
        fill_kwargs = ['topic_compositions','covariates'])
    def _get_softmax_denom(self, topic_compositions, covariates, batch_size = 512, bar = True):
        return np.concatenate([
            x for x in self._run_decoder_fn(
                self.decoder.get_softmax_denom, topic_compositions, covariates,
                batch_size = batch_size, bar = bar, desc = 'Calculating softmax summary data')
        ])

    def _to_tensor(self, val):
        return torch.tensor(val).to(self.device)

    def _get_save_data(self):
        return dict(
            weights = self.state_dict(),
            params = self.get_params(),
            fit_params = dict(
                num_endog_features = self.num_endog_features,
                num_exog_features = self.num_exog_features,
                num_covariates = self.num_covariates,
                highly_variable = self.highly_variable,
                features = self.features,
                enrichments = self.enrichments,
            )
        )

    def save(self, filename):
        '''
        Save topic model.

        Parameters
        ----------
        filename : str
            File name to save topic model, recommend .pth extension
        '''
        torch.save(self._get_save_data(), filename)

    def _set_weights(self, fit_params, weights):

        for param, value in fit_params.items():
            setattr(self, param, value)
        
        self._get_weights(on_gpu = False, inference_mode = True)

        self.load_state_dict(weights)
        self.eval()
        self.to_cpu()
        return self

    def _score_features(self):
        score = np.sign(self._get_gamma()) * (self._get_beta() - self._get_bn_mean())/np.sqrt(self._get_bn_var() + self.decoder.bn.eps)
        return score

    def _get_topics(self):
        return self._score_features()
    
    def _get_beta(self):
        return self.decoder.beta.weight.cpu().detach().T.numpy()

    def _get_gamma(self):
        return self.decoder.bn.weight.cpu().detach().numpy()
    
    def _get_bias(self):
        return self.decoder.bn.bias.cpu().detach().numpy()

    def _get_bn_mean(self):
        return self.decoder.bn.running_mean.cpu().detach().numpy()

    def _get_bn_var(self):
        return self.decoder.bn.running_var.cpu().detach().numpy()

    def to_gpu(self):
        '''
        Move topic model to GPU device "cuda:0", if available.
        '''
        self.set_device('cuda:0')
    
    def to_cpu(self):
        '''
        Move topic model to CPU device "cpu", if available.
        '''
        self.set_device('cpu')

    def set_device(self, device):
        '''
        Move topic model to a new device.

        Parameters
        ----------
        device : str
            Name of device on which to allocate model
        '''
        logger.info('Moving model to device: {}'.format(device))
        self.device = device
        self = self.to(self.device)

    @property
    def topic_cols(self):
        '''
        Attribute, returns the names of the columns for the topics added by the
        `predict` method to an anndata object. Useful for quickly accessing
        topic columns for plotting.

        Examples
        --------

        .. code-block::

            >>> model.num_topics
            5
            >>> model.topic_cols
            ['topic_0', 'topic_1','topic_2','topic_3','topic_4']
            >>> sc.pl.umap(adata, color = model.topic_cols, **mira.pref.topic_umap())

        '''
        return ['topic_' + str(i) for i in range(self.num_topics)]<|MERGE_RESOLUTION|>--- conflicted
+++ resolved
@@ -20,13 +20,8 @@
 import matplotlib.pyplot as plt
 from scipy.cluster.hierarchy import linkage
 import mira.topic_model.ilr_tools as ilr
-<<<<<<< HEAD
-import typing as tp
-from pyro.nn import PyroSample, PyroModule
-=======
 from torch.utils.data import DataLoader
 import time
->>>>>>> ba5d788b
 logger = logging.getLogger(__name__)
 
 
@@ -76,7 +71,7 @@
     ])
 
 
-class Decoder(PyroModule):
+class Decoder(nn.Module):
     
     def __init__(self, covar_channels = 32,*,
         num_exog_features, num_topics, num_covariates, dropout):
@@ -382,10 +377,6 @@
         pyro.set_rng_seed(self.seed)
         np.random.seed(self.seed)
 
-<<<<<<< HEAD
-    def _get_dataset_statistics(self, endog_features, exog_features, covariates,
-        extra_features):
-=======
     def get_endog_fn(self):
         raise NotImplementedError()
                    
@@ -430,7 +421,6 @@
         )
 
     def _get_dataset_statistics(self, dataset):
->>>>>>> ba5d788b
         pass
 
     def _get_weights(self, on_gpu = True, inference_mode = False):
@@ -485,7 +475,7 @@
     #,*, endog_features, exog_features, read_depth, anneal_factor = 1.
     def model(self):
         
-        #pyro.module("decoder", self.decoder)
+        pyro.module("decoder", self.decoder)
 
         _alpha, _beta = self._get_gamma_parameters(self.initial_pseudocounts, self.num_topics)
         with pyro.plate("topics", self.num_topics):
@@ -541,77 +531,12 @@
     def _get_prior_std(a, K):
         return torch.sqrt(1/a * (1-2/K) + 1/(K * a))
 
-<<<<<<< HEAD
-    @staticmethod
-    def get_num_batches(N, batch_size):
-        return N//batch_size + int(N % batch_size > 0)
-
-    @staticmethod
-    def _iterate_batch_idx(N, batch_size, bar = False, desc = None):
-        
-        num_batches = N//batch_size + int(N % batch_size > 0)
-
-        for i in range(num_batches) if not bar else tqdm(range(num_batches), desc = desc):
-
-            start, end = i * batch_size, (i + 1) * batch_size
-
-            if N - end == 1:
-                yield start, end + 1
-                raise StopIteration()
-            else:
-                yield start, end
-
-
-    def _preprocess_endog(self, X, read_depth, start, end):
-        raise NotImplementedError()
-
-    def _preprocess_exog(self, X, start, end):
-        raise NotImplementedError()
-    
-
-    def _preprocess_covariates(self, X, start, end):
-        if X is None or self.num_covariates == 0:
-            return torch.tensor([], requires_grad = False, dtype = torch.float).to(self.device)
-        else:
-            X = X[start:end].astype(np.float32)
-            return torch.tensor(X, 
-                requires_grad = False).to(self.device)
-
-    def _preprocess_extra_features(self, X, start, end):
-        if X is None or self.num_extra_features == 0:
-            return torch.tensor([], requires_grad = False, dtype = torch.float).to(self.device)
-        else:
-            X = X[start:end].astype(np.float32)
-            return torch.tensor(X, 
-                requires_grad = False).to(self.device)
-
-
-
-    def _preprocess_read_depth(self, X, start, end):
-        return torch.tensor(X[start:end], requires_grad = False).to(self.device)
-
-    def _iterate_batches(self,*, endog_features, exog_features, covariates, extra_features,
-            batch_size = 32, bar = True, desc = None):
-        
-        N = endog_features.shape[0]
-        read_depth = np.array(exog_features.sum(-1)).reshape((-1,1))
-
-        for start, end in self._iterate_batch_idx(N, batch_size=batch_size, bar = bar, desc = desc):
-            yield dict(
-                endog_features = self._preprocess_endog(endog_features, read_depth, start, end),
-                exog_features = self._preprocess_exog(exog_features, start, end),
-                read_depth = self._preprocess_read_depth(read_depth, start, end),
-                covariates = self._preprocess_covariates(covariates, start, end),
-                extra_features = self._preprocess_extra_features(extra_features, start, end)
-            )
-=======
     
     def transform_batch(self, data_loader, bar = True, desc = ''):
 
         for batch in tqdm(data_loader, desc = desc) if bar else data_loader:
             yield {k : torch.tensor(v, requires_grad = False).to(self.device)
                 for k, v in batch.items()}
->>>>>>> ba5d788b
 
     def _get_1cycle_scheduler(self, n_batches_per_epoch):
         
@@ -662,12 +587,7 @@
         assert(len(f) == self.num_exog_features)
         self._features = f
 
-<<<<<<< HEAD
-    def _instantiate_model(self,*, features, highly_variable,
-        endog_features, exog_features, covariates, extra_features):
-=======
     def _instantiate_model(self,*, features, highly_variable):
->>>>>>> ba5d788b
 
         assert(isinstance(self.num_epochs, int) and self.num_epochs > 0)
         assert(isinstance(self.batch_size, int) and self.batch_size > 0)
@@ -696,19 +616,10 @@
             }
 
     @adi.wraps_modelfunc(fetch = tmi.fit_adata, 
-<<<<<<< HEAD
-        fill_kwargs=['features','highly_variable','endog_features','exog_features', 
-        'covariates','extra_features'])
-    def get_learning_rate_bounds(self, num_epochs = 6, eval_every = 10, 
-        lower_bound_lr = 1e-6, upper_bound_lr = 1,*,
-        features, highly_variable, endog_features, exog_features, covariates,
-        extra_features):
-=======
         fill_kwargs=['features','highly_variable','dataset'])
     def get_learning_rate_bounds(self, num_epochs = 6, eval_every = 10, 
         lower_bound_lr = 1e-6, upper_bound_lr = 1,*,
         features, highly_variable, dataset):
->>>>>>> ba5d788b
         '''
         Use the learning rate range test (LRRT) to determine minimum and maximum learning
         rates that enable the model to traverse the gradient of the loss. 
@@ -749,19 +660,10 @@
             (4.619921114045972e-06, 0.1800121741235493)
         '''
         self._instantiate_model(
-<<<<<<< HEAD
-            features = features, highly_variable = highly_variable, 
-            endog_features = endog_features, exog_features = exog_features,
-            covariates = covariates, extra_features = extra_features
-        )
-
-        self._get_dataset_statistics(endog_features, exog_features, covariates, extra_features)
-=======
             features = features, highly_variable = highly_variable
         )
 
         data_loader = self.get_dataloader(dataset, training=True)
->>>>>>> ba5d788b
 
         self._get_dataset_statistics(dataset)
 
@@ -796,20 +698,10 @@
             for epoch in range(num_epochs + 1):
 
                 self.train()
-<<<<<<< HEAD
-                for minibatch in self._iterate_batches(endog_features = endog_features, 
-                        exog_features = exog_features, covariates = covariates, extra_features = extra_features,
-                        batch_size = self.batch_size, bar = False):
-
-                    step_loss += float(self.svi.step(**minibatch, anneal_factor = 1.))
-                    batches_complete+=1
-                    samples_seen += minibatch['endog_features'].shape[0]
-=======
                 for batch in self.transform_batch(data_loader, bar = False):
 
                     step_loss += self._step(batch, 1.)['loss']
                     batches_complete+=1
->>>>>>> ba5d788b
                     
                     if batches_complete % eval_every == 0 and batches_complete > 0:
                         scheduler.step()
@@ -999,13 +891,8 @@
 
 
     @adi.wraps_modelfunc(tmi.fit_adata, adi.return_output,
-<<<<<<< HEAD
-        fill_kwargs=['features','highly_variable','endog_features','exog_features','covariates'])
-    def instantiate_model(self,*, features, highly_variable, endog_features, exog_features, covariates):
-=======
         fill_kwargs=['features','highly_variable','dataset'])
     def instantiate_model(self,*, features, highly_variable, dataset):
->>>>>>> ba5d788b
         '''
         Given the exogenous and enxogenous features provided, instantiate weights
         of neural network. Called internally by `fit`.
@@ -1021,43 +908,20 @@
         '''
         self._instantiate_model(
                 features = features, highly_variable = highly_variable, 
-<<<<<<< HEAD
-                endog_features = endog_features, exog_features = exog_features,
-                covariates = covariates
-=======
->>>>>>> ba5d788b
             )
 
         return self
 
 
-<<<<<<< HEAD
-    def _fit(self,*,training_bar = True, reinit = True,
-            features, highly_variable, endog_features, exog_features, covariates,
-            extra_features):
-=======
     def _fit(self, writer = None, training_bar = True, reinit = True,*,
             dataset, features, highly_variable):
->>>>>>> ba5d788b
         
         if reinit:
             self._instantiate_model(
                 features = features, highly_variable = highly_variable, 
-<<<<<<< HEAD
-                endog_features = endog_features, exog_features = exog_features,
-                covariates = covariates, extra_features = extra_features,
             )
 
-        self._get_dataset_statistics(endog_features, exog_features, 
-            covariates, extra_features)
-
-        n_observations = endog_features.shape[0]
-        n_batches = self.get_num_batches(n_observations, self.batch_size)
-=======
-            )
-
         self._get_dataset_statistics(dataset)
->>>>>>> ba5d788b
 
         early_stopper = EarlyStopping(tolerance=3, patience=1e-4, convergence_check=False)
 
@@ -1073,33 +937,6 @@
             n_epochs = self.num_epochs, n_batches_per_epoch = n_batches)
 
         step_count = 0
-<<<<<<< HEAD
-        self.anneal_factors = []
-        try:
-
-            t = trange(self.num_epochs, desc = 'Epoch 0', leave = True) if training_bar else range(self.num_epochs)
-            _t = iter(t)
-            epoch = 0
-            while True:
-                
-                self.train()
-                running_loss = 0.0
-                for minibatch in self._iterate_batches(endog_features = endog_features, 
-                    exog_features = exog_features, covariates = covariates, extra_features = extra_features,
-                        batch_size = self.batch_size, bar = False):
-                    
-                    anneal_factor = anneal_fn(step_count)
-                    self.anneal_factors.append(anneal_factor)
-                    #if batch[0].shape[0] > 1:
-                    try:
-                        running_loss += float(self.svi.step(**minibatch, anneal_factor = anneal_factor))
-                        step_count+=1
-                    except ValueError:
-                        raise ModelParamError('Gradient overflow caused parameter values that were too large to evaluate. Try setting a lower learning rate.')
-
-                    if epoch < self.num_epochs:
-                        scheduler.step()
-=======
         t = trange(self.num_epochs, desc = 'Epoch 0', leave = True) if training_bar else range(self.num_epochs)
         _t = iter(t)
         epoch = 0
@@ -1108,7 +945,6 @@
             self.train()
             running_loss = 0.0
             for batch in self.transform_batch(data_loader, bar = False):
->>>>>>> ba5d788b
                 
                 anneal_factor = anneal_fn(step_count)
 
@@ -1156,16 +992,9 @@
 
 
     @adi.wraps_modelfunc(tmi.fit_adata, adi.return_output,
-<<<<<<< HEAD
-        fill_kwargs=['features','highly_variable','endog_features',
-            'exog_features','covariates','extra_features'])
-    def fit(self, reinit = True,*,features, highly_variable, endog_features, exog_features, covariates,
-        extra_features):
-=======
         fill_kwargs=['features','highly_variable','dataset'])
     def fit(self, writer = None, reinit = True,*,
         features, highly_variable, dataset):
->>>>>>> ba5d788b
         '''
         Initializes new weights, then fits model to data.
 
@@ -1193,34 +1022,19 @@
 
             To learn about topic model tuning, see :ref:`mira.topics.TopicModelTuner`.
         '''
-<<<<<<< HEAD
-        for _ in self._fit(reinit = reinit, features = features, highly_variable = highly_variable, 
-            endog_features = endog_features, exog_features = exog_features, covariates = covariates,
-            extra_features = extra_features):
-=======
         for _ in self._fit(writer = writer, reinit = reinit, 
             features = features, highly_variable = highly_variable, dataset = dataset):
->>>>>>> ba5d788b
             pass
 
         return self
 
     @adi.wraps_modelfunc(tmi.fit_adata, adi.return_output,
-<<<<<<< HEAD
-        fill_kwargs=['features','highly_variable','endog_features','exog_features', 'covariates'])
-    def _internal_fit(self,*,features, highly_variable, endog_features, exog_features, covariates,
-        extra_features):
-        return self._fit(training_bar = False, 
-            features = features, highly_variable = highly_variable, extra_features = extra_features,
-            endog_features = endog_features, exog_features = exog_features, covariates = covariates)
-=======
         fill_kwargs=['features','highly_variable','dataset'])
     def _internal_fit(self, writer = None, *,features, highly_variable, dataset):
 
         return self._fit(training_bar = False, writer = writer,
             features = features, highly_variable = highly_variable, 
             dataset=dataset)
->>>>>>> ba5d788b
 
 
     def _run_encoder_fn(self, fn, dataset, batch_size = 512, bar = True, desc = 'Predicting latent vars'):
@@ -1233,15 +1047,9 @@
         data_loader = self.get_dataloader(dataset, training=False)
 
         results = []
-<<<<<<< HEAD
-        for batch in self._iterate_batches(**features,
-                batch_size = batch_size, bar = bar,  desc = desc):
-            results.append(fn(batch['endog_features'], batch['read_depth'], batch['covariates'], batch['extra_features']))
-=======
         for batch in self.transform_batch(data_loader, bar = bar, desc = desc):
 
             results.append(fn(batch['endog_features'], batch['read_depth']))
->>>>>>> ba5d788b
 
         results = np.vstack(results)
         return results
@@ -1263,14 +1071,8 @@
 
 
     @adi.wraps_modelfunc(tmi.fetch_features, tmi.add_topic_comps,
-<<<<<<< HEAD
-        fill_kwargs=['endog_features','exog_features','covariates','extra_features'])
-    def predict(self, batch_size = 512, *,endog_features, exog_features, covariates,
-        extra_features):
-=======
         fill_kwargs=['dataset'])
     def predict(self, batch_size = 512,*, dataset):
->>>>>>> ba5d788b
         '''
         Predict the topic compositions of cells in the data. Adds the 
         topic compositions to the `.obsm` field of the adata object.
@@ -1312,13 +1114,7 @@
         '''
 
         return dict(
-<<<<<<< HEAD
-            cell_topic_dists = self._run_encoder_fn(self.encoder.topic_comps, batch_size = batch_size, 
-                endog_features = endog_features, exog_features = exog_features, covariates = covariates,
-                extra_features=extra_features),
-=======
             cell_topic_dists = self._run_encoder_fn(self.encoder.topic_comps, dataset, batch_size = batch_size),
->>>>>>> ba5d788b
             topic_feature_dists = self.get_topic_feature_distribution(),
             topic_feature_activations = self._score_features(),
             feature_names = self.features,
@@ -1420,19 +1216,6 @@
         return ilr.centered_boxcox_transform(topic_compositions, a = box_cox).dot(basis)
 
 
-<<<<<<< HEAD
-    def _get_elbo_loss(self, batch_size = 512, *,endog_features, exog_features, covariates,
-        extra_features):
-
-        self.eval()
-        running_loss = 0
-        #self.eps.device(self.device)
-        for minibatch in self._iterate_batches(endog_features = endog_features, 
-                        exog_features = exog_features, covariates = covariates, extra_features = extra_features,
-                        batch_size = batch_size, bar = False):
-                    
-            running_loss += float(self.svi.evaluate_loss(**minibatch, anneal_factor = 1.0))
-=======
     def _get_elbo_loss(self, batch_size = 512, *, dataset):
 
         try:
@@ -1447,18 +1230,12 @@
 
         for batch in self.transform_batch(data_loader, bar = False):
             running_loss += float(self.svi.evaluate_loss(**batch, anneal_factor = 1.0))
->>>>>>> ba5d788b
 
         return running_loss
     
     @adi.wraps_modelfunc(tmi.fetch_features, adi.return_output,
-<<<<<<< HEAD
-        fill_kwargs=['endog_features','exog_features', 'covariates'])
-    def score(self, batch_size = 512, *,endog_features, exog_features, covariates):
-=======
         fill_kwargs=['dataset'])
     def score(self, batch_size = 512, *, dataset):
->>>>>>> ba5d788b
         '''
         Get normalized ELBO loss for data. This method is only available on
         topic models that have not been loaded from disk.
@@ -1497,14 +1274,8 @@
         '''
         self.eval()
         return self._get_elbo_loss(
-<<<<<<< HEAD
-            endog_features = endog_features, exog_features = exog_features, 
-            covariates = covariates, batch_size = batch_size)\
-            /(endog_features.shape[0] * self.num_exog_features)
-=======
                 dataset=dataset, batch_size = batch_size
             )/(len(dataset) * self.num_exog_features)
->>>>>>> ba5d788b
 
     
     def _run_decoder_fn(self, fn, latent_composition, covariates,
@@ -1517,12 +1288,8 @@
         for start, end in self._iterate_batch_idx(len(latent_composition), batch_size, bar = True, desc = desc):
 
             yield fn(
-<<<<<<< HEAD
                     torch.tensor(latent_composition[start : end], requires_grad = False).to(self.device),
                     torch.tensor(covariates[start : end], requires_grad = False).to(self.device)
-=======
-                    torch.tensor(latent_composition[start:end], requires_grad = False).to(self.device)
->>>>>>> ba5d788b
                 ).detach().cpu().numpy()
 
 


from sre_constants import SUCCESS
import numpy as np
from sklearn.model_selection import train_test_split
from functools import partial
import os
import optuna
from optuna.trial import TrialState as ts
from optuna.study._optimize import _run_trial
optuna.logging.set_verbosity(optuna.logging.CRITICAL)
import gc
import sys
import os
from joblib import Parallel, delayed
import fcntl
import logging
logger = logging.getLogger(__name__)
logger.setLevel(logging.INFO)  # Setup the root logger.
from mira.topic_model.base import logger as baselogger
from mira.topic_model.base import ModelParamError
from optuna.exceptions import ExperimentalWarning
import warnings
warnings.filterwarnings("ignore", category=ExperimentalWarning, module="optuna")
from mira.adata_interface.topic_model import logger as interfacelogger
from mira.adata_interface.core import logger as corelogger

from torch.utils.tensorboard import SummaryWriter
import torch
from mira.plots.pareto_front_plot import plot_intermediate_values, plot_pareto_front
from mira.topic_model.gp_sampler import GP, HyperbandPruner, SuccessiveHalvingPruner
from optuna.storages import RedisStorage


try:
    import redis
    redis_installed = True
except ImportError:
    redis_installed = False

class Redis(RedisStorage):

    def __init__(
        self,
        url = 'redis://localhost:6379',
        heartbeat_interval = 30,
        grace_period = None,
        failed_trial_callback = None,
    ):

        assert redis_installed, 'Must have redis-py installed to use this function. Run "$ conda install -c conda-forge redis-py"'

        if heartbeat_interval is not None and heartbeat_interval <= 0:
            raise ValueError("The value of `heartbeat_interval` should be a positive integer.")
        if grace_period is not None and grace_period <= 0:
            raise ValueError("The value of `grace_period` should be a positive integer.")

        self._url = url
        self._heartbeat_interval = heartbeat_interval
        self._grace_period = grace_period
        self._failed_trial_callback = failed_trial_callback
        
    @property
    def _redis(self):
        return redis.Redis.from_url(self._url)


class Locker:

    def __init__(self, study_name):
        self.study_name = study_name
        self.lockfile = os.path.join(
            '/tmp', (self.study_name + '_lockfile.lck').replace('/','_')
        )

        if not os.path.exists(self.lockfile):
            with open(self.lockfile, 'wb') as f:
                pass

    def __enter__ (self):
        self.fp = open(self.lockfile)
        fcntl.flock(self.fp.fileno(), fcntl.LOCK_EX)

    def __exit__ (self, _type, value, tb):
        fcntl.flock(self.fp.fileno(), fcntl.LOCK_UN)
        self.fp.close()

class DisableLogger:
    def __init__(self, logger):
        self.logger = logger
        self.level = logger.level

    def __enter__(self):
        self.logger.setLevel(logging.CRITICAL)

    def __exit__(self, exit_type, exit_value, exit_traceback):
        self.logger.setLevel(self.level)


class FailureToImproveException(Exception):
    pass


def terminate_after_n_failures(study, trial, 
    n_failures=5,
    min_trials = 32):

    trials = [trial for trial in study.trials
            if trial.state == ts.PRUNED or trial.state == ts.COMPLETE]


    if len(trials) < min_trials or len(trials) < n_failures:
        return
    
    try:
        best_trial_no = max([trial.number for trial in study.best_trials])
    except ValueError:
        return 

    failures = 0
    for trial in trials:
        if trial.number > best_trial_no:
            failures+=1

    if failures > n_failures:
        #study.stop()
        raise FailureToImproveException()


def _format_params(params):

    def _format_param_value(value):

        if type(value) == float:
            return "{:.4f}".format(value)
        elif type(value) == str:
            return "'{}'".format(value)
        else:
            return str(value)

    return '{' + \
        ', '.join(["'{}': {}".format(param, _format_param_value(value))
        for param, value in params.items()]) \
    + '}'

def _get_batches_trained(trial):
        if not trial.state == ts.FAIL:
            return max(len(trial.intermediate_values), 0)
        else:
            return 'E'

def _get_trial_desc(study, trial):

    def get_score(trial):
        try:
            if trial.value is None:
                return np.inf

            return trial.value
        except AttributeError:
           pass

        return np.inf

    best_so_far = all(
        get_score(other_trial) > get_score(trial)
        for other_trial in study.trials[:trial.number]
    )

    if best_so_far:
        was_best = '\u25CF'
    else:
        was_best = ' '

    if trial.state == ts.COMPLETE:
        return ' #{:<3} | {} | completed, score: {:.4e} | {}'\
            .format(str(trial.number), was_best, get_score(trial), _format_params(trial.params))
    elif trial.state == ts.PRUNED:
        return ' #{:<3} | {} | pruned at step: {:<12} | {}'\
            .format(str(trial.number), ' ', str(_get_batches_trained(trial)), _format_params(trial.params))
    elif trial.state == ts.FAIL:
        return ' #{:<3} | {} | ERROR                        | {}'\
            .format(str(trial.number), ' ', str(trial.params))


def _log_progress(tuner, study, trial):
    
    logger.info(_get_trial_desc(study, trial))

    if trial.number in [t.number for t in study.best_trials]:
        logger.info('New best!')

def _clear_page():

    if NOTEBOOK_MODE:
        pass
        clear_output(wait=True)
    else:
        print('------------------------------------------------------')


def _print_topic_histogram(study):

    out = ''

    study_results = sorted([
        (trial_.params['num_topics'], '\u25A0', trial_.number)
        for trial_ in study.trials 
        if trial_.state in [ts.COMPLETE, ts.PRUNED, ts.FAIL] and 'num_topics' in trial_.params
    ], key = lambda x : x[0])

    current_num_modules = 0
    for trial_result in study_results:

        if trial_result[0] > current_num_modules:
            current_num_modules = trial_result[0]
            out += '\n{:>7} | '.format(str(current_num_modules))

        out += str(trial_result[1]) + ' '
    
    out += '\n\n'

    return out


def _print_running_trial(study, trial):

    try:
        progress = max(trial.intermediate_values.keys())
    except ValueError:
        progress = 0

    num_hashtags = min(34, int(34 * progress/study.user_attrs['max_resource']))
    return ' #{:<3} |'.format(trial.number) + '\u25A0'*num_hashtags + ' '*(34-num_hashtags) + '| '\
        + _format_params(trial.params)


def _print_study(tuner, study, trial):

    if study is None:
        raise ValueError('Cannot print study before running any trials.')

    out = ''

    try:
        out+= 'Trials finished: {} | Best trial: {} | Best score: {:.4e}\nPress ctrl+C,ctrl+C or esc,I+I,I+I in Jupyter notebook to stop early.'.format(
                str(len(study.trials)),
                str(study.best_trials[0].number) if len(study.best_trials) > 0 else 'None',
                study.best_value
            ) +  '\n\n'
    except ValueError:
        out += 'Trials finished {}'.format(str(len(study.trials))) + '\n\n'

    out += 'Tensorboard logidr: ' + os.path.join(tuner.tensorboard_logdir, tuner.study_name) + '\n'
    out += '#Topics | #Trials ' + '\n'
    out += _print_topic_histogram(study)

    out += 'Trial | Result (\u25CF = best so far)         | Params' + '\n'

    for trial in study.trials:
        if trial.state in [ts.COMPLETE, ts.PRUNED, ts.FAIL]:
            out += _get_trial_desc(study, trial) + '\n'

    if tuner.parallel:
        out += '\nRunning trials:\nTrial | Progress                         | Params' + '\n'
        for trial in study.trials:
            if trial.state == ts.RUNNING:
                out += _print_running_trial(study, trial) + '\n'

    out += '\n'

    return out


try:
    from IPython.display import clear_output
    clear_output(wait=True)
    NOTEBOOK_MODE = True
except ImportError:
    NOTEBOOK_MODE = False


import contextlib
import joblib

@contextlib.contextmanager
def joblib_print_callback(tuner):
    """Context manager to patch joblib to report into tqdm progress bar given as argument"""

    class TrialCompleteCallback(joblib.parallel.BatchCompletionCallBack):
        def __call__(self, *args, **kwargs):
            s = str(tuner)
            _clear_page()
            print(s)
            return super().__call__(*args, **kwargs)

    old_batch_callback = joblib.parallel.BatchCompletionCallBack
    joblib.parallel.BatchCompletionCallBack = TrialCompleteCallback

    try:
        yield None
    finally:
        joblib.parallel.BatchCompletionCallBack = old_batch_callback


class SpeedyTuner:

    @classmethod
    def optimize():
        pass

    objective = ['minimize']
    serial_dashboard = _print_study
    parallel_dashboard = lambda s,x,y : None #_log_progress

    @classmethod
    def train_test_split(cls, adata, 
        train_size = 0.8, seed = 2556,
        stratify = None):

        return train_test_split(adata, train_size = train_size, 
            random_state = seed, shuffle = True, stratify = stratify)

    @classmethod
<<<<<<< HEAD
    def load_tuning(cls,*,save_name, storage):

        return cls(
            model = None, min_topics = None, max_topics = None,
            study_name = save_name, storage = storage,
        )

    
=======
    def load(cls,*,
        save_name,
        storage = 'sqlite:///mira-tuning.db'):

        return cls(
            model = None, min_topics = None, max_topics = None,
            storage = storage, save_name = save_name,
        )

>>>>>>> 161c38ac
    def __init__(self,
        model,
        save_name,
        min_topics,
        max_topics,*,
        n_jobs = 1,
        max_trials = 64,
        min_trials = 24,
        stop_condition = 8,
        seed = 2556,
        tensorboard_logdir = 'runs',
        model_dir = 'models',
        storage = 'sqlite:///mira-tuning.db',
        rigor = 1,
        pruner = None,
        sampler = None,
        log_steps = False,
        log_every = 10,
        evaluation_function = None,
    ):
        self.model = model
        self.n_jobs = n_jobs
        self.min_topics, self.max_topics = min_topics, max_topics
        self.iters = max_trials
        self.seed = seed
        self.study_name = save_name
        self.storage = storage
        self.pruner = pruner
        self.sampler = sampler
        self.tensorboard_logdir = tensorboard_logdir
        self.stop_condition = stop_condition
        self.min_trials = min_trials
        self.optimize_usefulness = False
        self.log_steps = log_steps
        self.log_every = log_every
        self.model_dir = model_dir
        self.rigor = rigor
        self.evaluation_function = evaluation_function
        self.study = self.create_study()

    def __str__(self):
        return _print_study(self, self.study, None)

    def create_study(self):

        return optuna.create_study(
            directions = self.objective,
            study_name = self.study_name,
            storage = self.storage,
            load_if_exists= True,
        )

    @property
    def n_completed_trials(self):
        return len([
            trial for trial in self.study.trials
            if trial.state == ts.PRUNED or trial.state == ts.COMPLETE
        ])

    def _set_failed(self, t):
        if t.state == optuna.trial.TrialState.RUNNING:
            self.study.tell(t.number, None, ts.FAIL)

    def purge(self):

        # remove zombie trials
        for t in self.study.trials:
            self._set_failed(t)


    def get_stop_callback(self):
        if isinstance(self.stop_condition, int) and self.stop_condition > 0:
            return partial(terminate_after_n_failures, 
                n_failures = self.stop_condition,
                min_trials = self.min_trials)
        else:
            return lambda s,t : None
            
    @property
    def parallel(self):
        return self.n_jobs > 1

    def fit(self, train, test = None):
        '''
        Run Bayesian optimization scheme for topic model hyperparameters. This
        function launches multiple concurrent training processes to evaluate 
        hyperparameter combinations. All processes are launched on the same node.
        Evaluate the memory usage of a single MIRA topic model to determine 
        number of workers. 

        Parameters
        ----------
        adata : anndata.AnnData
            Anndata of expression or accessibility data.
            Cells must be labeled with test or train set membership using
            `tuner.train_test_split`.
        self.n_jobs : int, default = 1
            Number of tuning processes to launch.
        
        Returns
        -------
        study : optuna.study.Study
            Study object summarizing results of tuning iterations.

        '''

        assert isinstance(self.n_jobs, int) and self.n_jobs > 0

        self.study.set_user_attr('n_workers', self.n_jobs)
        self.study.set_user_attr('max_resource', self.model.num_epochs)

        if self.n_jobs > 5 and not isinstance(self.storage, Redis):
            raise ValueError('Can run maximum of 5 workers with default SQLite storage backend. For more processes, use Redis storage.')
        
        self.model.cpu()

        if self.n_completed_trials > 0:
            logger.warn('Resuming study with {} trials.'.format(self.n_completed_trials))

        num_running = len([t for t in self.study.trials if t.state == ts.RUNNING])
        if num_running > 0:
            logger.warn('{} running trials. Use "purge" method to stop trails if no longer running.'.format(num_running))

        if self.parallel and self.model.dataset_loader_workers > 0:
            logger.warn('Parrallelized tuning on one node with muliprocessed data loading is not permitted. Setting "dataset_loader_workers" to zero.')
            self.model.dataset_loader_workers = 0

        if not torch.cuda.is_available():
            logger.warn('GPU is not available, will not speed up training.')
        
        self.study = optuna.create_study(
            directions = self.objective,
            pruner = self.get_pruner(),
            sampler = self.get_tuner(),
            study_name = self.study_name,
            storage = self.storage,
            load_if_exists= True,
        )

        if test is None:
            logger.warn('No test set provided, splitting data into training and test sets (80/20).')

            if isinstance(train, str):
                raise ValueError(
                    'Automatic train/test splitting not supported for on-disk dataset. Make sure to save '
                    'training and testing partitions manually.'
                )

            train, test = self.train_test_split(train, seed = self.seed)
        
        lock = Locker(self.study_name)

        tune_func = partial(
                self._tune_step,
                train = train, 
                test = test,
                lock = lock,
        )

        remaining_trials = self.iters - self.n_completed_trials
        try:
            self.get_stop_callback()(self.study, None)
        except FailureToImproveException:
            remaining_trials = 0

        if remaining_trials > 0:

            try:

                with joblib_print_callback(self):
                    Parallel(n_jobs= self.n_jobs, verbose = 0)\
                        (delayed(tune_func)() for i in range(remaining_trials))

            except (KeyboardInterrupt, FailureToImproveException):
                pass

        self.model = self.fetch_best_weights()

        return self.model


    def get_stop_callback(self):
        if isinstance(self.stop_condition, int) and self.stop_condition > 0:
            return partial(terminate_after_n_failures, 
                n_failures = self.stop_condition,
                min_trials = self.min_trials)
        else:
            return self.stop_condition


    def get_pruner(self):

        if not self.pruner is None:
            return self.pruner

        else:
            
            return SuccessiveHalvingPruner(
                min_resource = self.model.num_epochs//3,
                reduction_factor = 2,
            )

        '''elif self.rigor <= 0:

            return optuna.pruners.SuccessiveHalvingPruner(
                min_resource=8,
                reduction_factor=2,
            )

        elif self.rigor > 0:

            assert self.model.num_epochs % 3 == 0, 'Number of epochs trained must be divisible by 3, e.g. 24, 36, etc.'
            return HyperbandPruner(
                min_resource = self.model.num_epochs//3,
                max_resource = self.model.num_epochs,
                reduction_factor = 2,
            )'''

        #    raise ValueError('Pruner {} is not an option'.format(str(self.pruner)))


    def get_tuner(self):

        if not self.sampler is None:
            return self.sampler

        elif self.rigor < 2:
            
            num_tuners = (2 if isinstance(self.pruner, HyperbandPruner) else 1)

            startup_trials = int(
                    max(15, self.n_jobs//num_tuners)
                )

            logger.warn('Using GP sampler with {} startup random trials.'.format(str(startup_trials)))
            
            return GP(
                constant_liar = self.parallel,
                tau = 0.01,
<<<<<<< HEAD
                min_points = min(
                    self.iters//2, 
                    max(
                        min(10 * (self.rigor + 1), 10), 
                        self.n_jobs/(2 if isinstance(self.pruner, HyperbandPruner) else 1)
                    )
                ),
=======
                min_points = startup_trials,
>>>>>>> 161c38ac
                num_candidates = 300,
                cl_function = np.mean if self.n_jobs > 5 else np.max
            )

        elif self.rigor >= 2:

            params = optuna.samplers.TPESampler.hyperopt_parameters()
            params['n_startup_trials'] = max(10, self.n_jobs)

            return optuna.samplers.TPESampler(
                seed = self.seed,
                constant_liar=self.parallel,
                **params,
            )

        #else:
        #    raise ValueError('Sampler {} is not an option'.format(str(self.sampler)))


    def get_model_save_name(self, trial_number):

        return os.path.abspath(
            os.path.join(
                self.model_dir, self.study_name, '{}.pth'.format(str(trial_number))
            ))


    def save_model(self, model, savename):

        savedir = os.path.dirname(savename)

        if not os.path.isdir(savedir):
            os.makedirs(savedir)

        model.save(savename)


    def run_trial(
            self, trial,*,
            train, 
            test,
            lock,
        ):
        
        must_prune = False
        self.study.sampler.reseed_rng()

        with lock:
            params = self.model.suggest_parameters(self, trial)

        #logger.info(
        #    'New trial #{} - num_topics: {}'.format(
        #        str(trial.number),
        #        str(params['num_topics'])
        #    )
        #)

        self.model.set_params(**params, seed = self.seed + trial.number)

        with SummaryWriter(
                log_dir=os.path.join(self.tensorboard_logdir, self.study_name, str(trial.number))
            ) as trial_writer:

            if not self.parallel:
                print('Evaluating: ' + _format_params(params))

            epoch_test_scores = []
            for epoch, train_loss in self.model._internal_fit(train, 
                    writer = trial_writer if self.log_steps else None,
                    log_every = self.log_every):
                
                try:
                    distortion, rate, metrics = self.model.distortion_rate_loss(test, bar = False, 
                                                        _beta_weight = self.model._last_anneal_factor)

                    trial_score = distortion + rate

                    if not self.parallel:
                        num_hashtags = int(25 * epoch/self.model.num_epochs)
                        print('\rProgress: ' + '|' + '\u25A0'*num_hashtags + ' '*(25-num_hashtags) + '|', end = '')

                    trial_writer.add_scalar('holdout_distortion', distortion, epoch)
                    trial_writer.add_scalar('holdout_rate', rate, epoch)
                    trial_writer.add_scalar('holdout_loss', trial_score, epoch)
                    trial_writer.add_scalar('holdout_KL_weight', self.model._last_anneal_factor, epoch)

                    for metric_name, value in metrics.items():
                        trial_writer.add_scalar('holdout_' + metric_name, value, epoch)
                    
                    if np.isfinite(trial_score):

                        epoch_test_scores.append(trial_score)
                        trial.report(min(epoch_test_scores[-self.model.num_epochs//6:]), epoch)

                        if trial.should_prune() and epoch < self.model.num_epochs:
                            must_prune = True
                            break

                except ValueError as err: # if evaluation fails for some reason
                    pass # just keep going unless training fails in outer loop
                         # this is implemented because sometimes early in training the
                         # estimation of test-set topics is unstable and can cause errors.
                         # In this case, it is better to just keep going with training,
                         # which will usually stabilize the model

            if not self.evaluation_function is None:
                eval_metrics = self.evaluation_function(self.model, train, test)
                for k, v in eval_metrics.items():
                    trial.set_user_attr(k, v)
            else:
                eval_metrics = {}

            metrics = {
                    'number' : trial.number,
                    'epochs_trained' : epoch,
                    'distortion' : distortion,
                    'rate' : rate,
                    'trial_score' : trial_score,
                    **metrics,
                    **eval_metrics
            }

            params['study_name'] = self.study_name
            trial_writer.add_hparams(params, metrics)
            trial.set_user_attr("distortion", distortion)
            trial.set_user_attr("rate", rate)
            trial.set_user_attr("epochs_trained", epoch)
            

        if must_prune:
            raise optuna.TrialPruned()
        else:
            # save weights if best value so far
            #try:
            #    best_value = self.study.best_value
            #except ValueError:
            #    best_value = np.inf

            #if trial_score <= best_value:
            path = self.get_model_save_name(trial.number)
            trial.set_user_attr("path", path)
            self.save_model(self.model, path)

        return trial_score


    def _tune_step(self,*,
            train, test,
            lock,
        ):

        with DisableLogger(baselogger), DisableLogger(interfacelogger), DisableLogger(corelogger):

            with warnings.catch_warnings():
                warnings.simplefilter("ignore")

                interior_func = partial(
                    self.run_trial,
                    train = train,
                    test = test,
                    lock = lock,
                )

                try:
                    trial = _run_trial(self.study, interior_func, (ModelParamError,)) #ValueError))
                finally:
                    gc.collect()

                self.get_stop_callback()(self.study, trial)

        return trial


    def fetch_weights(self, trial_num):

        try:
            path = self.study.trials[trial_num].user_attrs['path']
        except IndexError:
            raise IndexError('Trial {} does not exist.'.format(trial_num))
        except KeyError:
            raise KeyError('No model saved for trial {}. Trial was either pruned or failed.'\
                    .format(str(trial_num)))

        return self.model.load(path)


    def fetch_best_weights(self):
        try:
            self.study.best_trial
        except ValueError:
            raise ValueError('No trials completed, cannot load best weights.')

        return self.fetch_weights(self.study.best_trial.number)


    def plot_intermediate_values(self,
        palette = 'Greys', 
        ax = None, figsize = (10,7),
        log_hue = False,
        hue = 'value',
        na_color = 'lightgrey',
        add_legend = True,
        vmax = None, vmin = None,
        ):
        
        return plot_intermediate_values(self.study.trials,
            palette = palette, ax = ax, figsize = figsize,
            hue = hue, add_legend = add_legend,
            vmax = vmax, vmin = vmin,
            na_color = na_color, log_hue = log_hue,
        )


    def plot_pareto_front(self,
        x = 'num_topics',
        y = 'elbo',
        color = 'distortion',
        ax = None, 
        figsize = (7,7),
        palette = 'Blues',
        na_color = 'lightgrey',
        size = 100,
        alpha = 0.8,
        add_legend = True,
    ):
        
        return plot_pareto_front(self.study.trials, x = x, y = y, color = color,
            ax = ax, figsize= figsize, palette = palette, na_color = na_color,
            size = size, alpha = alpha, add_legend = add_legend
        )
<|MERGE_RESOLUTION|>--- conflicted
+++ resolved
@@ -1,5 +1,4 @@
 
-from sre_constants import SUCCESS
 import numpy as np
 from sklearn.model_selection import train_test_split
 from functools import partial
@@ -321,16 +320,6 @@
             random_state = seed, shuffle = True, stratify = stratify)
 
     @classmethod
-<<<<<<< HEAD
-    def load_tuning(cls,*,save_name, storage):
-
-        return cls(
-            model = None, min_topics = None, max_topics = None,
-            study_name = save_name, storage = storage,
-        )
-
-    
-=======
     def load(cls,*,
         save_name,
         storage = 'sqlite:///mira-tuning.db'):
@@ -340,7 +329,6 @@
             storage = storage, save_name = save_name,
         )
 
->>>>>>> 161c38ac
     def __init__(self,
         model,
         save_name,
@@ -580,17 +568,7 @@
             return GP(
                 constant_liar = self.parallel,
                 tau = 0.01,
-<<<<<<< HEAD
-                min_points = min(
-                    self.iters//2, 
-                    max(
-                        min(10 * (self.rigor + 1), 10), 
-                        self.n_jobs/(2 if isinstance(self.pruner, HyperbandPruner) else 1)
-                    )
-                ),
-=======
                 min_points = startup_trials,
->>>>>>> 161c38ac
                 num_candidates = 300,
                 cl_function = np.mean if self.n_jobs > 5 else np.max
             )
